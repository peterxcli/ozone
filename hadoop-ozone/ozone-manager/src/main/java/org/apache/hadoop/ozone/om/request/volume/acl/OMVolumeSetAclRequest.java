/**
 * Licensed to the Apache Software Foundation (ASF) under one
 * or more contributor license agreements.  See the NOTICE file
 * distributed with this work for additional information
 * regarding copyright ownership.  The ASF licenses this file
 * to you under the Apache License, Version 2.0 (the
 * "License"); you may not use this file except in compliance
 * with the License.  You may obtain a copy of the License at
 * <p>
 * http://www.apache.org/licenses/LICENSE-2.0
 * <p>
 * Unless required by applicable law or agreed to in writing, software
 * distributed under the License is distributed on an "AS IS" BASIS,
 * WITHOUT WARRANTIES OR CONDITIONS OF ANY KIND, either express or implied.
 * See the License for the specific language governing permissions and
 * limitations under the License.
 */
package org.apache.hadoop.ozone.om.request.volume.acl;

import static org.apache.hadoop.ozone.protocol.proto.OzoneManagerProtocolProtos.Type.SetAcl;

import com.google.common.base.Preconditions;
import org.apache.hadoop.hdds.scm.storage.CheckedBiFunction;
import org.apache.hadoop.ozone.OzoneAcl;
import org.apache.hadoop.ozone.om.OzoneManager;
import org.apache.hadoop.ozone.om.helpers.OmVolumeArgs;
import org.apache.hadoop.ozone.om.ratis.utils.OzoneManagerDoubleBufferHelper;
import org.apache.hadoop.ozone.om.request.util.OmResponseUtil;
import org.apache.hadoop.ozone.om.response.OMClientResponse;
import org.apache.hadoop.ozone.om.response.volume.OMVolumeAclOpResponse;
import org.apache.hadoop.ozone.protocol.proto.OzoneManagerProtocolProtos;
import org.apache.hadoop.ozone.protocol.proto.OzoneManagerProtocolProtos.OMRequest;
import org.apache.hadoop.ozone.protocol.proto.OzoneManagerProtocolProtos.OMResponse;
import org.apache.hadoop.ozone.protocol.proto.OzoneManagerProtocolProtos.OzoneObj.ObjectType;
import org.apache.hadoop.util.Time;
import org.slf4j.Logger;
import org.slf4j.LoggerFactory;

import java.io.IOException;
import java.util.ArrayList;
import java.util.List;

/**
 * Handles volume set acl request.
 */
public class OMVolumeSetAclRequest extends OMVolumeAclRequest {
  private static final Logger LOG =
      LoggerFactory.getLogger(OMVolumeSetAclRequest.class);

  private static CheckedBiFunction<List<OzoneAcl>,
      OmVolumeArgs, IOException> volumeSetAclOp;

  static {
    volumeSetAclOp = (acls, volArgs) -> volArgs.setAcls(acls);
  }

  @Override
  public OMRequest preExecute(OzoneManager ozoneManager) throws IOException {
    long modificationTime = Time.now();
    OzoneManagerProtocolProtos.SetAclRequest.Builder setAclRequestBuilder =
        getOmRequest().getSetAclRequest().toBuilder()
            .setModificationTime(modificationTime);

    return getOmRequest().toBuilder()
        .setSetAclRequest(setAclRequestBuilder)
        .setUserInfo(getUserInfo())
        .build();
  }

  private List<OzoneAcl> ozoneAcls;
  private String volumeName;

  public OMVolumeSetAclRequest(OMRequest omRequest) {
    super(omRequest, volumeSetAclOp);
    OzoneManagerProtocolProtos.SetAclRequest setAclRequest =
        getOmRequest().getSetAclRequest();
    Preconditions.checkNotNull(setAclRequest);
    ozoneAcls = new ArrayList<>();
    setAclRequest.getAclList().forEach(oai ->
        ozoneAcls.add(OzoneAcl.fromProtobuf(oai)));
    volumeName = setAclRequest.getObj().getPath().substring(1);
  }

  @Override
  public List<OzoneAcl> getAcls() {
    return ozoneAcls;
  }

  @Override
  public String getVolumeName() {
    return volumeName;
  }

  @Override
  OMResponse.Builder onInit() {
    return OmResponseUtil.getOMResponseBuilder(getOmRequest());
  }

  @Override
  OMClientResponse onSuccess(OMResponse.Builder omResponse,
      OmVolumeArgs omVolumeArgs, boolean aclApplied){
    omResponse.setSetAclResponse(OzoneManagerProtocolProtos.SetAclResponse
        .newBuilder().setResponse(aclApplied).build());
    return new OMVolumeAclOpResponse(omResponse.build(), omVolumeArgs);
  }

  @Override
  OMClientResponse onFailure(OMResponse.Builder omResponse,
      IOException ex) {
    return new OMVolumeAclOpResponse(createErrorOMResponse(omResponse, ex));
  }

  @Override
  void onComplete(Result result, IOException ex, long trxnLogIndex) {
    switch (result) {
    case SUCCESS:
      if (LOG.isDebugEnabled()) {
        LOG.debug("Set acls: {} to volume: {} success!", getAcls(),
            getVolumeName());
      }
      break;
    case FAILURE:
      LOG.error("Set acls {} to volume {} failed!", getAcls(),
          getVolumeName(), ex);
      break;
    default:
      LOG.error("Unrecognized Result for OMVolumeSetAclRequest: {}",
          getOmRequest());
    }
  }

<<<<<<< HEAD
  public static String getRequestType() {
    return SetAcl.name() + "-" + ObjectType.VOLUME;
=======
  @Override
  public OMClientResponse validateAndUpdateCache(OzoneManager ozoneManager,
      long trxnLogIndex, OzoneManagerDoubleBufferHelper omDoubleBufferHelper) {
    ozoneManager.getMetrics().incNumSetAcl();
    return super.validateAndUpdateCache(ozoneManager, trxnLogIndex,
        omDoubleBufferHelper);
>>>>>>> 417082c7
  }
}<|MERGE_RESOLUTION|>--- conflicted
+++ resolved
@@ -129,16 +129,15 @@
     }
   }
 
-<<<<<<< HEAD
   public static String getRequestType() {
     return SetAcl.name() + "-" + ObjectType.VOLUME;
-=======
+  }
+
   @Override
   public OMClientResponse validateAndUpdateCache(OzoneManager ozoneManager,
       long trxnLogIndex, OzoneManagerDoubleBufferHelper omDoubleBufferHelper) {
     ozoneManager.getMetrics().incNumSetAcl();
     return super.validateAndUpdateCache(ozoneManager, trxnLogIndex,
         omDoubleBufferHelper);
->>>>>>> 417082c7
   }
 }