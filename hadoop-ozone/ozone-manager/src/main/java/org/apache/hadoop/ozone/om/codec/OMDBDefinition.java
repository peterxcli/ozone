--- conflicted
+++ resolved
@@ -17,13 +17,10 @@
 
 package org.apache.hadoop.ozone.om.codec;
 
-<<<<<<< HEAD
+import java.util.ArrayList;
 import java.util.Collections;
 import java.util.HashMap;
-=======
-import java.util.ArrayList;
 import java.util.List;
->>>>>>> bad9458e
 import java.util.Map;
 import org.apache.hadoop.hdds.utils.TransactionInfo;
 import org.apache.hadoop.hdds.utils.db.DBColumnFamilyDefinition;
@@ -388,7 +385,6 @@
     return OMConfigKeys.OZONE_OM_DB_DIRS;
   }
 
-<<<<<<< HEAD
   /**
    * Get the bucket layout for a given table name.
    * @param tableName The name of the table
@@ -396,13 +392,13 @@
    */
   public static BucketLayout getBucketLayoutForTable(String tableName) {
     return TABLE_BUCKET_LAYOUT_MAP.get(tableName);
-=======
+  }
+
   public static List<String> getAllColumnFamilies() {
     List<String> columnFamilies = new ArrayList<>();
     COLUMN_FAMILIES.values().forEach(cf -> {
       columnFamilies.add(cf.getName());
     });
     return columnFamilies;
->>>>>>> bad9458e
   }
 }
