/**
 * Licensed to the Apache Software Foundation (ASF) under one or more
 * contributor license agreements.  See the NOTICE file distributed with this
 * work for additional information regarding copyright ownership.  The ASF
 * licenses this file to you under the Apache License, Version 2.0 (the
 * "License"); you may not use this file except in compliance with the License.
 * You may obtain a copy of the License at
 * <p>
 * http://www.apache.org/licenses/LICENSE-2.0
 * <p>
 * Unless required by applicable law or agreed to in writing, software
 * distributed under the License is distributed on an "AS IS" BASIS,WITHOUT
 * WARRANTIES OR CONDITIONS OF ANY KIND, either express or implied. See the
 * License for the specific language governing permissions and limitations under
 * the License.
 */

package org.apache.hadoop.ozone.om;

import javax.management.ObjectName;
import java.io.BufferedWriter;
import java.io.File;
import java.io.FileOutputStream;
import java.io.IOException;
import java.io.OutputStreamWriter;
import java.net.InetAddress;
import java.net.InetSocketAddress;
import java.nio.file.Files;
import java.nio.file.Path;
import java.nio.file.StandardCopyOption;
import java.security.KeyPair;
import java.security.PrivateKey;
import java.security.PrivilegedExceptionAction;
import java.security.PublicKey;
import java.security.cert.CertificateException;
import java.util.ArrayList;
import java.util.Arrays;
import java.util.Collection;
import java.util.HashMap;
import java.util.HashSet;
import java.util.LinkedHashMap;
import java.util.List;
import java.util.Map;
import java.util.Objects;
import java.util.Set;
import java.util.Timer;
import java.util.TimerTask;
import java.util.concurrent.ConcurrentHashMap;
import java.util.concurrent.TimeUnit;

import com.google.common.base.Optional;
import org.apache.hadoop.conf.Configuration;
import org.apache.hadoop.conf.StorageUnit;
import org.apache.hadoop.crypto.key.KeyProvider;
import org.apache.hadoop.crypto.key.KeyProviderCryptoExtension;
import org.apache.hadoop.fs.CommonConfigurationKeys;
import org.apache.hadoop.fs.CommonConfigurationKeysPublic;
import org.apache.hadoop.fs.FileSystem;
import org.apache.hadoop.fs.Trash;
import org.apache.hadoop.fs.TrashPolicy;
import org.apache.hadoop.hdds.HddsConfigKeys;
import org.apache.hadoop.hdds.HddsUtils;
import org.apache.hadoop.hdds.annotation.InterfaceAudience;
import org.apache.hadoop.hdds.conf.OzoneConfiguration;
import org.apache.hadoop.hdds.protocol.proto.HddsProtos;
import org.apache.hadoop.hdds.protocol.proto.SCMSecurityProtocolProtos.SCMGetCertResponseProto;
import org.apache.hadoop.hdds.protocolPB.SCMSecurityProtocolClientSideTranslatorPB;
import org.apache.hadoop.hdds.scm.ScmInfo;
import org.apache.hadoop.hdds.scm.client.HddsClientUtils;
import org.apache.hadoop.hdds.scm.container.common.helpers.ExcludeList;
import org.apache.hadoop.hdds.scm.protocol.ScmBlockLocationProtocol;
import org.apache.hadoop.hdds.scm.protocol.StorageContainerLocationProtocol;
import org.apache.hadoop.hdds.scm.protocolPB.ScmBlockLocationProtocolClientSideTranslatorPB;
import org.apache.hadoop.hdds.scm.protocolPB.ScmBlockLocationProtocolPB;
import org.apache.hadoop.hdds.scm.protocolPB.StorageContainerLocationProtocolClientSideTranslatorPB;
import org.apache.hadoop.hdds.scm.protocolPB.StorageContainerLocationProtocolPB;
import org.apache.hadoop.hdds.security.x509.SecurityConfig;
import org.apache.hadoop.hdds.security.x509.certificate.client.CertificateClient;
import org.apache.hadoop.hdds.security.x509.certificate.client.OMCertificateClient;
import org.apache.hadoop.hdds.security.x509.certificate.utils.CertificateCodec;
import org.apache.hadoop.hdds.security.x509.certificates.utils.CertificateSignRequest;
import org.apache.hadoop.hdds.server.ServiceRuntimeInfoImpl;
import org.apache.hadoop.hdds.server.http.RatisDropwizardExports;
import org.apache.hadoop.hdds.tracing.TracingUtil;
import org.apache.hadoop.hdds.utils.HddsServerUtil;
import org.apache.hadoop.hdds.utils.ProtocolMessageMetrics;
import org.apache.hadoop.hdds.utils.RetriableTask;
import org.apache.hadoop.hdds.utils.db.BatchOperation;
import org.apache.hadoop.hdds.utils.db.DBCheckpoint;
import org.apache.hadoop.hdds.utils.db.DBUpdatesWrapper;
import org.apache.hadoop.hdds.utils.db.SequenceNumberNotFoundException;
import org.apache.hadoop.hdds.utils.db.cache.CacheKey;
import org.apache.hadoop.hdds.utils.db.cache.CacheValue;
import org.apache.hadoop.io.Text;
import org.apache.hadoop.io.retry.RetryPolicy;
import org.apache.hadoop.ipc.Client;
import org.apache.hadoop.ipc.ProtobufRpcEngine;
import org.apache.hadoop.ipc.RPC;
import org.apache.hadoop.ipc.Server;
import org.apache.hadoop.metrics2.util.MBeans;
import org.apache.hadoop.net.NetUtils;
import org.apache.hadoop.ozone.OmUtils;
import org.apache.hadoop.ozone.OzoneAcl;
import org.apache.hadoop.ozone.OzoneConfigKeys;
import org.apache.hadoop.ozone.OzoneConsts;
import org.apache.hadoop.ozone.OzoneSecurityUtil;
import org.apache.hadoop.ozone.audit.AuditAction;
import org.apache.hadoop.ozone.audit.AuditEventStatus;
import org.apache.hadoop.ozone.audit.AuditLogger;
import org.apache.hadoop.ozone.audit.AuditLoggerType;
import org.apache.hadoop.ozone.audit.AuditMessage;
import org.apache.hadoop.ozone.audit.Auditor;
import org.apache.hadoop.ozone.audit.OMAction;
import org.apache.hadoop.ozone.common.Storage.StorageState;
import org.apache.hadoop.ozone.om.exceptions.OMException;
import org.apache.hadoop.ozone.om.exceptions.OMException.ResultCodes;
import org.apache.hadoop.ozone.om.ha.OMHANodeDetails;
import org.apache.hadoop.ozone.om.ha.OMNodeDetails;
import org.apache.hadoop.ozone.om.helpers.DBUpdates;
import org.apache.hadoop.ozone.om.helpers.OmBucketArgs;
import org.apache.hadoop.ozone.om.helpers.OmBucketInfo;
import org.apache.hadoop.ozone.om.helpers.OmDeleteKeys;
import org.apache.hadoop.ozone.om.helpers.OmKeyArgs;
import org.apache.hadoop.ozone.om.helpers.OmKeyInfo;
import org.apache.hadoop.ozone.om.helpers.OmKeyLocationInfo;
import org.apache.hadoop.ozone.om.helpers.OmMultipartCommitUploadPartInfo;
import org.apache.hadoop.ozone.om.helpers.OmMultipartInfo;
import org.apache.hadoop.ozone.om.helpers.OmMultipartUploadCompleteInfo;
import org.apache.hadoop.ozone.om.helpers.OmMultipartUploadCompleteList;
import org.apache.hadoop.ozone.om.helpers.OmMultipartUploadList;
import org.apache.hadoop.ozone.om.helpers.OmMultipartUploadListParts;
import org.apache.hadoop.ozone.om.helpers.OmRenameKeys;
import org.apache.hadoop.ozone.om.helpers.OmVolumeArgs;
import org.apache.hadoop.ozone.om.helpers.OpenKeySession;
import org.apache.hadoop.ozone.om.helpers.OzoneFileStatus;
import org.apache.hadoop.ozone.om.helpers.RepeatedOmKeyInfo;
import org.apache.hadoop.ozone.om.helpers.S3SecretValue;
import org.apache.hadoop.ozone.om.helpers.ServiceInfo;
import org.apache.hadoop.ozone.om.helpers.ServiceInfoEx;
import org.apache.hadoop.ozone.om.protocol.OzoneManagerProtocol;
import org.apache.hadoop.ozone.om.protocolPB.OzoneManagerProtocolPB;
import org.apache.hadoop.ozone.om.ratis.OMRatisSnapshotInfo;
import org.apache.hadoop.ozone.om.ratis.OMTransactionInfo;
import org.apache.hadoop.ozone.om.ratis.OzoneManagerRatisServer;
import org.apache.hadoop.ozone.om.ratis.utils.OzoneManagerRatisUtils;
import org.apache.hadoop.ozone.om.request.OMClientRequest;
import org.apache.hadoop.ozone.om.snapshot.OzoneManagerSnapshotProvider;
import org.apache.hadoop.ozone.om.upgrade.OMLayoutVersionManagerImpl;
import org.apache.hadoop.ozone.om.upgrade.OmLayoutVersionManager;
import org.apache.hadoop.ozone.om.upgrade.OMUpgradeFinalizer;
import org.apache.hadoop.ozone.protocol.proto.OzoneManagerProtocolProtos;
import org.apache.hadoop.ozone.protocol.proto.OzoneManagerProtocolProtos.DBUpdatesRequest;
import org.apache.hadoop.ozone.protocol.proto.OzoneManagerProtocolProtos.KeyArgs;
import org.apache.hadoop.ozone.protocol.proto.OzoneManagerProtocolProtos.OMRoleInfo;
import org.apache.hadoop.ozone.protocol.proto.OzoneManagerProtocolProtos.OzoneAclInfo;
import org.apache.hadoop.ozone.protocol.proto.OzoneManagerProtocolProtos.ServicePort;
import org.apache.hadoop.ozone.storage.proto.OzoneManagerStorageProtos.PersistedUserVolumeInfo;
import org.apache.hadoop.ozone.protocolPB.OzoneManagerProtocolServerSideTranslatorPB;
import org.apache.hadoop.ozone.security.OzoneBlockTokenSecretManager;
import org.apache.hadoop.ozone.security.OzoneDelegationTokenSecretManager;
import org.apache.hadoop.ozone.security.OzoneSecurityException;
import org.apache.hadoop.ozone.security.OzoneTokenIdentifier;
import org.apache.hadoop.ozone.security.acl.IAccessAuthorizer;
import org.apache.hadoop.ozone.security.acl.IAccessAuthorizer.ACLIdentityType;
import org.apache.hadoop.ozone.security.acl.IAccessAuthorizer.ACLType;
import org.apache.hadoop.ozone.security.acl.OzoneAccessAuthorizer;
import org.apache.hadoop.ozone.security.acl.OzoneNativeAuthorizer;
import org.apache.hadoop.ozone.security.acl.OzoneObj;
import org.apache.hadoop.ozone.security.acl.OzoneObj.ResourceType;
import org.apache.hadoop.ozone.security.acl.OzoneObj.StoreType;
import org.apache.hadoop.ozone.security.acl.OzoneObjInfo;
import org.apache.hadoop.ozone.security.acl.RequestContext;
import org.apache.hadoop.ozone.upgrade.UpgradeFinalizer;
import org.apache.hadoop.ozone.upgrade.UpgradeFinalizer.StatusAndMessages;
import org.apache.hadoop.ozone.util.ExitManager;
import org.apache.hadoop.ozone.util.OzoneVersionInfo;
import org.apache.hadoop.security.SecurityUtil;
import org.apache.hadoop.security.UserGroupInformation;
import org.apache.hadoop.security.UserGroupInformation.AuthenticationMethod;
import org.apache.hadoop.security.authentication.client.AuthenticationException;
import org.apache.hadoop.security.token.SecretManager.InvalidToken;
import org.apache.hadoop.security.token.Token;
import org.apache.hadoop.util.JvmPauseMonitor;
import org.apache.hadoop.util.KMSUtil;
import org.apache.hadoop.util.ReflectionUtils;
import org.apache.hadoop.util.ShutdownHookManager;
import com.fasterxml.jackson.databind.ObjectMapper;
import com.fasterxml.jackson.databind.ObjectReader;
import com.fasterxml.jackson.databind.ObjectWriter;
import com.google.common.annotations.VisibleForTesting;
import com.google.common.base.Preconditions;
import com.google.protobuf.BlockingService;
import com.google.protobuf.ProtocolMessageEnum;
import org.apache.commons.lang3.StringUtils;
import org.apache.commons.lang3.tuple.Pair;

import static org.apache.hadoop.fs.CommonConfigurationKeysPublic.FS_TRASH_INTERVAL_DEFAULT;
import static org.apache.hadoop.fs.CommonConfigurationKeysPublic.FS_TRASH_INTERVAL_KEY;
import static org.apache.hadoop.hdds.HddsConfigKeys.HDDS_BLOCK_TOKEN_ENABLED;
import static org.apache.hadoop.hdds.HddsConfigKeys.HDDS_BLOCK_TOKEN_ENABLED_DEFAULT;
import static org.apache.hadoop.hdds.HddsUtils.getScmAddressForBlockClients;
import static org.apache.hadoop.hdds.HddsUtils.getScmAddressForClients;
import static org.apache.hadoop.hdds.ratis.RatisUpgradeUtils.waitForAllTxnsApplied;
import static org.apache.hadoop.hdds.security.x509.certificates.utils.CertificateSignRequest.getEncodedString;
import static org.apache.hadoop.hdds.server.ServerUtils.getRemoteUserName;
import static org.apache.hadoop.hdds.server.ServerUtils.updateRPCListenAddress;
import static org.apache.hadoop.io.retry.RetryPolicies.retryUpToMaximumCountWithFixedSleep;
import static org.apache.hadoop.ozone.OmUtils.MAX_TRXN_ID;
import static org.apache.hadoop.ozone.OzoneAcl.AclScope.ACCESS;
import static org.apache.hadoop.ozone.OzoneConfigKeys.DFS_CONTAINER_RATIS_ENABLED_DEFAULT;
import static org.apache.hadoop.ozone.OzoneConfigKeys.DFS_CONTAINER_RATIS_ENABLED_KEY;
import static org.apache.hadoop.ozone.OzoneConfigKeys.OZONE_ACL_AUTHORIZER_CLASS;
import static org.apache.hadoop.ozone.OzoneConfigKeys.OZONE_ACL_ENABLED;
import static org.apache.hadoop.ozone.OzoneConfigKeys.OZONE_ACL_ENABLED_DEFAULT;
import static org.apache.hadoop.ozone.OzoneConfigKeys.OZONE_ADMINISTRATORS;
import static org.apache.hadoop.ozone.OzoneConfigKeys.OZONE_KEY_PREALLOCATION_BLOCKS_MAX;
import static org.apache.hadoop.ozone.OzoneConfigKeys.OZONE_KEY_PREALLOCATION_BLOCKS_MAX_DEFAULT;
import static org.apache.hadoop.ozone.OzoneConfigKeys.OZONE_SCM_BLOCK_SIZE;
import static org.apache.hadoop.ozone.OzoneConfigKeys.OZONE_SCM_BLOCK_SIZE_DEFAULT;
import static org.apache.hadoop.ozone.OzoneConsts.DB_TRANSIENT_MARKER;
import static org.apache.hadoop.ozone.OzoneConsts.OM_METRICS_FILE;
import static org.apache.hadoop.ozone.OzoneConsts.OM_METRICS_TEMP_FILE;
import static org.apache.hadoop.ozone.OzoneConsts.RPC_PORT;
import static org.apache.hadoop.ozone.om.OMConfigKeys.OZONE_OM_ADDRESS_KEY;
import static org.apache.hadoop.ozone.om.OMConfigKeys.OZONE_OM_ENABLE_FILESYSTEM_PATHS;
import static org.apache.hadoop.ozone.om.OMConfigKeys.OZONE_OM_ENABLE_FILESYSTEM_PATHS_DEFAULT;
import static org.apache.hadoop.ozone.om.OMConfigKeys.OZONE_OM_FLUSH_TXNS_RETRY_INTERVAL_SECONDS;
import static org.apache.hadoop.ozone.om.OMConfigKeys.OZONE_OM_HANDLER_COUNT_DEFAULT;
import static org.apache.hadoop.ozone.om.OMConfigKeys.OZONE_OM_HANDLER_COUNT_KEY;
import static org.apache.hadoop.ozone.om.OMConfigKeys.OZONE_OM_KERBEROS_KEYTAB_FILE_KEY;
import static org.apache.hadoop.ozone.om.OMConfigKeys.OZONE_OM_KERBEROS_PRINCIPAL_KEY;
import static org.apache.hadoop.ozone.om.OMConfigKeys.OZONE_OM_MAX_TIME_TO_WAIT_FLUSH_TXNS;
import static org.apache.hadoop.ozone.om.OMConfigKeys.OZONE_OM_METRICS_SAVE_INTERVAL;
import static org.apache.hadoop.ozone.om.OMConfigKeys.OZONE_OM_METRICS_SAVE_INTERVAL_DEFAULT;
import static org.apache.hadoop.ozone.om.OMConfigKeys.OZONE_OM_USER_MAX_VOLUME;
import static org.apache.hadoop.ozone.om.OMConfigKeys.OZONE_OM_USER_MAX_VOLUME_DEFAULT;
import static org.apache.hadoop.ozone.om.OMConfigKeys.OZONE_OM_VOLUME_LISTALL_ALLOWED;
import static org.apache.hadoop.ozone.om.OMConfigKeys.OZONE_OM_VOLUME_LISTALL_ALLOWED_DEFAULT;
import static org.apache.hadoop.ozone.om.exceptions.OMException.ResultCodes.DETECTED_LOOP_IN_BUCKET_LINKS;
import static org.apache.hadoop.ozone.om.exceptions.OMException.ResultCodes.INVALID_AUTH_METHOD;
import static org.apache.hadoop.ozone.om.exceptions.OMException.ResultCodes.INVALID_REQUEST;
import static org.apache.hadoop.ozone.om.exceptions.OMException.ResultCodes.KEY_NOT_FOUND;
import static org.apache.hadoop.ozone.om.exceptions.OMException.ResultCodes.TOKEN_ERROR_OTHER;
import static org.apache.hadoop.ozone.om.lock.OzoneManagerLock.Resource.VOLUME_LOCK;
import static org.apache.hadoop.ozone.protocol.proto.OzoneManagerProtocolProtos.OzoneManagerService.newReflectiveBlockingService;

import org.apache.hadoop.util.Time;
import org.apache.ratis.proto.RaftProtos.RaftPeerRole;
import org.apache.ratis.server.impl.RaftServerProxy;
import org.apache.ratis.server.protocol.TermIndex;
import org.apache.ratis.util.ExitUtils;
import org.apache.ratis.util.FileUtils;
import org.apache.ratis.util.LifeCycle;
import org.bouncycastle.pkcs.PKCS10CertificationRequest;
import org.slf4j.Logger;
import org.slf4j.LoggerFactory;

/**
 * Ozone Manager is the metadata manager of ozone.
 */
@InterfaceAudience.LimitedPrivate({"HDFS", "CBLOCK", "OZONE", "HBASE"})
public final class OzoneManager extends ServiceRuntimeInfoImpl
    implements OzoneManagerProtocol, OMMXBean, Auditor {
  public static final Logger LOG =
      LoggerFactory.getLogger(OzoneManager.class);

  private static final AuditLogger AUDIT = new AuditLogger(
      AuditLoggerType.OMLOGGER);

  private static final String OM_DAEMON = "om";

  private static boolean securityEnabled = false;
  private OzoneDelegationTokenSecretManager delegationTokenMgr;
  private OzoneBlockTokenSecretManager blockTokenMgr;
  private CertificateClient certClient;
  private String caCertPem = null;
  private static boolean testSecureOmFlag = false;
  private final Text omRpcAddressTxt;
  private final OzoneConfiguration configuration;
  private RPC.Server omRpcServer;
  private InetSocketAddress omRpcAddress;
  private String omId;

  private OMMetadataManager metadataManager;
  private VolumeManager volumeManager;
  private BucketManager bucketManager;
  private KeyManager keyManager;
  private PrefixManagerImpl prefixManager;
  private UpgradeFinalizer upgradeFinalizer;

  private final OMMetrics metrics;
  private final ProtocolMessageMetrics<ProtocolMessageEnum>
      omClientProtocolMetrics;
  private OzoneManagerHttpServer httpServer;
  private final OMStorage omStorage;
  private final ScmBlockLocationProtocol scmBlockClient;
  private final StorageContainerLocationProtocol scmContainerClient;
  private ObjectName omInfoBeanName;
  private Timer metricsTimer;
  private ScheduleOMMetricsWriteTask scheduleOMMetricsWriteTask;
  private static final ObjectWriter WRITER =
      new ObjectMapper().writerWithDefaultPrettyPrinter();
  private static final ObjectReader READER =
      new ObjectMapper().readerFor(OmMetricsInfo.class);
  private static final int SHUTDOWN_HOOK_PRIORITY = 30;
  private final Runnable shutdownHook;
  private final File omMetaDir;
  private final boolean isAclEnabled;
  private IAccessAuthorizer accessAuthorizer;
  private JvmPauseMonitor jvmPauseMonitor;
  private final SecurityConfig secConfig;
  private S3SecretManager s3SecretManager;
  private volatile boolean isOmRpcServerRunning = false;
  private String omComponent;
  private OzoneManagerProtocolServerSideTranslatorPB omServerProtocol;

  private boolean isRatisEnabled;
  private OzoneManagerRatisServer omRatisServer;
  private OzoneManagerSnapshotProvider omSnapshotProvider;
  private OMNodeDetails omNodeDetails;
  private List<OMNodeDetails> peerNodes;
  private File omRatisSnapshotDir;
  private final OMRatisSnapshotInfo omRatisSnapshotInfo;
  private final Map<String, RatisDropwizardExports> ratisMetricsMap =
      new ConcurrentHashMap<>();

  private KeyProviderCryptoExtension kmsProvider = null;
  private static String keyProviderUriKeyName =
      CommonConfigurationKeysPublic.HADOOP_SECURITY_KEY_PROVIDER_PATH;
  private final OMLayoutVersionManagerImpl versionManager;

  private boolean allowListAllVolumes;
  // Adding parameters needed for VolumeRequests here, so that during request
  // execution, we can get from ozoneManager.
  private long maxUserVolumeCount;

  private final ScmClient scmClient;
  private final long scmBlockSize;
  private final int preallocateBlocksMax;
  private final boolean grpcBlockTokenEnabled;
  private final boolean useRatisForReplication;

  private boolean isNativeAuthorizerEnabled;
  private boolean prepareForUpgrade;

  private ExitManager exitManager;

  private enum State {
    INITIALIZED,
    RUNNING,
    PREPARING_FOR_UPGRADE,
    STOPPED
  }

  // Used in MiniOzoneCluster testing
  private State omState;

<<<<<<< HEAD
  private OzoneManager(OzoneConfiguration conf, boolean forUpgrade)
      throws IOException, AuthenticationException {
=======
  private Thread emptier;

  private OzoneManager(OzoneConfiguration conf) throws IOException,
      AuthenticationException {
>>>>>>> 417082c7
    super(OzoneVersionInfo.OZONE_VERSION_INFO);
    Preconditions.checkNotNull(conf);
    configuration = conf;
    // Load HA related configurations
    OMHANodeDetails omhaNodeDetails =
        OMHANodeDetails.loadOMHAConfig(configuration);

    this.peerNodes = omhaNodeDetails.getPeerNodeDetails();
    this.omNodeDetails = omhaNodeDetails.getLocalNodeDetails();

    omStorage = new OMStorage(conf);
    omId = omStorage.getOmId();

    versionManager = OMLayoutVersionManagerImpl.initialize(omStorage);
    upgradeFinalizer = new OMUpgradeFinalizer(versionManager);

    // In case of single OM Node Service there will be no OM Node ID
    // specified, set it to value from om storage
    if (this.omNodeDetails.getOMNodeId() == null) {
      this.omNodeDetails = OMHANodeDetails.getOMNodeDetails(conf,
          omNodeDetails.getOMServiceId(),
          omStorage.getOmId(), omNodeDetails.getRpcAddress(),
          omNodeDetails.getRatisPort());
    }

    loginOMUserIfSecurityEnabled(conf);

    this.allowListAllVolumes = conf.getBoolean(OZONE_OM_VOLUME_LISTALL_ALLOWED,
        OZONE_OM_VOLUME_LISTALL_ALLOWED_DEFAULT);
    this.maxUserVolumeCount = conf.getInt(OZONE_OM_USER_MAX_VOLUME,
        OZONE_OM_USER_MAX_VOLUME_DEFAULT);
    Preconditions.checkArgument(this.maxUserVolumeCount > 0,
        OZONE_OM_USER_MAX_VOLUME + " value should be greater than zero");

    if (omStorage.getState() != StorageState.INITIALIZED) {
      throw new OMException("OM not initialized, current OM storage state: "
          + omStorage.getState().name() + ". Please ensure 'ozone om --init' "
          + "command is executed to generate all the required metadata to "
          + omStorage.getStorageDir()
          + " once before starting the OM service.",
          ResultCodes.OM_NOT_INITIALIZED);
    }
    omMetaDir = OMStorage.getOmDbDir(configuration);
    this.isAclEnabled = conf.getBoolean(OZONE_ACL_ENABLED,
        OZONE_ACL_ENABLED_DEFAULT);
    this.scmBlockSize = (long) conf.getStorageSize(OZONE_SCM_BLOCK_SIZE,
        OZONE_SCM_BLOCK_SIZE_DEFAULT, StorageUnit.BYTES);
    this.preallocateBlocksMax = conf.getInt(
        OZONE_KEY_PREALLOCATION_BLOCKS_MAX,
        OZONE_KEY_PREALLOCATION_BLOCKS_MAX_DEFAULT);
    this.grpcBlockTokenEnabled = conf.getBoolean(HDDS_BLOCK_TOKEN_ENABLED,
        HDDS_BLOCK_TOKEN_ENABLED_DEFAULT);
    this.useRatisForReplication = conf.getBoolean(
        DFS_CONTAINER_RATIS_ENABLED_KEY, DFS_CONTAINER_RATIS_ENABLED_DEFAULT);
    // TODO: This is a temporary check. Once fully implemented, all OM state
    //  change should go through Ratis - be it standalone (for non-HA) or
    //  replicated (for HA).
    isRatisEnabled = configuration.getBoolean(
        OMConfigKeys.OZONE_OM_RATIS_ENABLE_KEY,
        OMConfigKeys.OZONE_OM_RATIS_ENABLE_DEFAULT);

    InetSocketAddress omNodeRpcAddr = omNodeDetails.getRpcAddress();
    omRpcAddressTxt = new Text(omNodeDetails.getRpcAddressString());

    scmContainerClient = getScmContainerClient(configuration);
    // verifies that the SCM info in the OM Version file is correct.
    scmBlockClient = getScmBlockClient(configuration);
    this.scmClient = new ScmClient(scmBlockClient, scmContainerClient);

    // For testing purpose only, not hit scm from om as Hadoop UGI can't login
    // two principals in the same JVM.
    if (!testSecureOmFlag) {
      ScmInfo scmInfo = getScmInfo(configuration);
      if (!(scmInfo.getClusterId().equals(omStorage.getClusterID()) && scmInfo
          .getScmId().equals(omStorage.getScmId()))) {
        logVersionMismatch(conf, scmInfo);
        throw new OMException("SCM version info mismatch.",
            ResultCodes.SCM_VERSION_MISMATCH_ERROR);
      }
    }

    RPC.setProtocolEngine(configuration, OzoneManagerProtocolPB.class,
        ProtobufRpcEngine.class);

    secConfig = new SecurityConfig(configuration);
    // Create the KMS Key Provider
    try {
      kmsProvider = createKeyProviderExt(configuration);
    } catch (IOException ioe) {
      kmsProvider = null;
      LOG.error("Fail to create Key Provider");
    }
    if (secConfig.isSecurityEnabled()) {
      omComponent = OM_DAEMON + "-" + omId;
      if (omStorage.getOmCertSerialId() == null) {
        throw new RuntimeException("OzoneManager started in secure mode but " +
            "doesn't have SCM signed certificate.");
      }
      certClient = new OMCertificateClient(new SecurityConfig(conf),
          omStorage.getOmCertSerialId());
    }
    if (secConfig.isBlockTokenEnabled()) {
      blockTokenMgr = createBlockTokenSecretManager(configuration);
    }

    instantiateServices();

    // Create special volume s3v which is required for S3G.
    addS3GVolumeToDB();

    this.omRatisSnapshotInfo = new OMRatisSnapshotInfo();
    initializeRatisServer();
    if (isRatisEnabled) {
      // Create Ratis storage dir
      String omRatisDirectory =
          OzoneManagerRatisServer.getOMRatisDirectory(configuration);
      if (omRatisDirectory == null || omRatisDirectory.isEmpty()) {
        throw new IllegalArgumentException(HddsConfigKeys.OZONE_METADATA_DIRS +
            " must be defined.");
      }
      OmUtils.createOMDir(omRatisDirectory);
      // Create Ratis snapshot dir
      omRatisSnapshotDir = OmUtils.createOMDir(
          OzoneManagerRatisServer.getOMRatisSnapshotDirectory(configuration));

      if (peerNodes != null && !peerNodes.isEmpty()) {
        this.omSnapshotProvider = new OzoneManagerSnapshotProvider(
            configuration, omRatisSnapshotDir, peerNodes);
      }
    }

    metrics = OMMetrics.create();
    omClientProtocolMetrics = ProtocolMessageMetrics
        .create("OmClientProtocol", "Ozone Manager RPC endpoint",
            OzoneManagerProtocolProtos.Type.values());

    // Start Om Rpc Server.
    omRpcServer = getRpcServer(configuration);
    omRpcAddress = updateRPCListenAddress(configuration,
        OZONE_OM_ADDRESS_KEY, omNodeRpcAddr, omRpcServer);

    shutdownHook = () -> {
      saveOmMetrics();
    };
    ShutdownHookManager.get().addShutdownHook(shutdownHook,
        SHUTDOWN_HOOK_PRIORITY);
    this.prepareForUpgrade = forUpgrade;
    omState = State.INITIALIZED;
  }

  private void logVersionMismatch(OzoneConfiguration conf, ScmInfo scmInfo) {
    InetSocketAddress scmBlockAddress =
        getScmAddressForBlockClients(conf);
    if (!scmInfo.getClusterId().equals(omStorage.getClusterID())) {
      LOG.error("clusterId from {} is {}, but is {} in {}",
          scmBlockAddress, scmInfo.getClusterId(),
          omStorage.getClusterID(), omStorage.getVersionFile());
    }
    if (!scmInfo.getScmId().equals(omStorage.getScmId())) {
      LOG.error("scmId from {} is {}, but is {} in {}",
          scmBlockAddress, scmInfo.getScmId(),
          omStorage.getScmId(), omStorage.getVersionFile());
    }
  }

  /**
   * Instantiate services which are dependent on the OM DB state.
   * When OM state is reloaded, these services are re-initialized with the
   * new OM state.
   */
  private void instantiateServices() throws IOException {

    metadataManager = new OmMetadataManagerImpl(configuration);
    volumeManager = new VolumeManagerImpl(metadataManager, configuration);
    bucketManager = new BucketManagerImpl(metadataManager, getKmsProvider(),
        isRatisEnabled);
    if (secConfig.isSecurityEnabled()) {
      s3SecretManager = new S3SecretManagerImpl(configuration, metadataManager);
      delegationTokenMgr = createDelegationTokenSecretManager(configuration);
    }

    prefixManager = new PrefixManagerImpl(metadataManager, isRatisEnabled);
    keyManager = new KeyManagerImpl(this, scmClient, configuration,
        omStorage.getOmId());

    if (isAclEnabled) {
      accessAuthorizer = getACLAuthorizerInstance(configuration);
      if (accessAuthorizer instanceof OzoneNativeAuthorizer) {
        OzoneNativeAuthorizer authorizer =
            (OzoneNativeAuthorizer) accessAuthorizer;
        isNativeAuthorizerEnabled = true;
        authorizer.setVolumeManager(volumeManager);
        authorizer.setBucketManager(bucketManager);
        authorizer.setKeyManager(keyManager);
        authorizer.setPrefixManager(prefixManager);
        authorizer.setOzoneAdmins(getOzoneAdmins(configuration));
        authorizer.setAllowListAllVolumes(allowListAllVolumes);
      }
    } else {
      accessAuthorizer = null;
    }
  }

  /**
   * Return configuration value of
   * {@link OzoneConfigKeys#DFS_CONTAINER_RATIS_ENABLED_KEY}.
   */
  public boolean shouldUseRatis() {
    return useRatisForReplication;
  }

  /**
   * Return scmClient.
   */
  public ScmClient getScmClient() {
    return scmClient;
  }

  /**
   * Return SecretManager for OM.
   */
  public OzoneBlockTokenSecretManager getBlockTokenSecretManager() {
    return blockTokenMgr;
  }

  /**
   * Return config value of {@link OzoneConfigKeys#OZONE_SCM_BLOCK_SIZE}.
   */
  public long getScmBlockSize() {
    return scmBlockSize;
  }

  /**
   * Return config value of
   * {@link OzoneConfigKeys#OZONE_KEY_PREALLOCATION_BLOCKS_MAX}.
   */
  public int getPreallocateBlocksMax() {
    return preallocateBlocksMax;
  }

  /**
   * Return config value of
   * {@link HddsConfigKeys#HDDS_BLOCK_TOKEN_ENABLED}.
   */
  public boolean isGrpcBlockTokenEnabled() {
    return grpcBlockTokenEnabled;
  }

  private KeyProviderCryptoExtension createKeyProviderExt(
      OzoneConfiguration conf) throws IOException {
    KeyProvider keyProvider = KMSUtil.createKeyProvider(conf,
        keyProviderUriKeyName);
    if (keyProvider == null) {
      return null;
    }
    KeyProviderCryptoExtension cryptoProvider = KeyProviderCryptoExtension
        .createKeyProviderCryptoExtension(keyProvider);
    return cryptoProvider;
  }

  /**
   * Returns an instance of {@link IAccessAuthorizer}.
   * Looks up the configuration to see if there is custom class specified.
   * Constructs the instance by passing the configuration directly to the
   * constructor to achieve thread safety using final fields.
   *
   * @param conf
   * @return IAccessAuthorizer
   */
  private IAccessAuthorizer getACLAuthorizerInstance(OzoneConfiguration conf) {
    Class<? extends IAccessAuthorizer> clazz = conf.getClass(
        OZONE_ACL_AUTHORIZER_CLASS, OzoneAccessAuthorizer.class,
        IAccessAuthorizer.class);
    return ReflectionUtils.newInstance(clazz, conf);
  }

  @Override
  public void close() throws IOException {
    stop();
  }

  /**
   * Class which schedule saving metrics to a file.
   */
  private class ScheduleOMMetricsWriteTask extends TimerTask {
    public void run() {
      saveOmMetrics();
    }
  }

  private void saveOmMetrics() {
    try {
      boolean success;
      Files.createDirectories(
          getTempMetricsStorageFile().getParentFile().toPath());
      try (BufferedWriter writer = new BufferedWriter(
          new OutputStreamWriter(new FileOutputStream(
              getTempMetricsStorageFile()), "UTF-8"))) {
        OmMetricsInfo metricsInfo = new OmMetricsInfo();
        metricsInfo.setNumKeys(metrics.getNumKeys());
        WRITER.writeValue(writer, metricsInfo);
        success = true;
      }

      if (success) {
        Files.move(getTempMetricsStorageFile().toPath(),
            getMetricsStorageFile().toPath(), StandardCopyOption
                .ATOMIC_MOVE, StandardCopyOption.REPLACE_EXISTING);
      }
    } catch (IOException ex) {
      LOG.error("Unable to write the om Metrics file", ex);
    }
  }

  /**
   * Returns temporary metrics storage file.
   *
   * @return File
   */
  private File getTempMetricsStorageFile() {
    return new File(omMetaDir, OM_METRICS_TEMP_FILE);
  }

  /**
   * Returns metrics storage file.
   *
   * @return File
   */
  private File getMetricsStorageFile() {
    return new File(omMetaDir, OM_METRICS_FILE);
  }

  private OzoneDelegationTokenSecretManager createDelegationTokenSecretManager(
      OzoneConfiguration conf) throws IOException {
    long tokenRemoverScanInterval =
        conf.getTimeDuration(OMConfigKeys.DELEGATION_REMOVER_SCAN_INTERVAL_KEY,
            OMConfigKeys.DELEGATION_REMOVER_SCAN_INTERVAL_DEFAULT,
            TimeUnit.MILLISECONDS);
    long tokenMaxLifetime =
        conf.getTimeDuration(OMConfigKeys.DELEGATION_TOKEN_MAX_LIFETIME_KEY,
            OMConfigKeys.DELEGATION_TOKEN_MAX_LIFETIME_DEFAULT,
            TimeUnit.MILLISECONDS);
    long tokenRenewInterval =
        conf.getTimeDuration(OMConfigKeys.DELEGATION_TOKEN_RENEW_INTERVAL_KEY,
            OMConfigKeys.DELEGATION_TOKEN_RENEW_INTERVAL_DEFAULT,
            TimeUnit.MILLISECONDS);

    return new OzoneDelegationTokenSecretManager.Builder()
        .setConf(conf)
        .setTokenMaxLifetime(tokenMaxLifetime)
        .setTokenRenewInterval(tokenRenewInterval)
        .setTokenRemoverScanInterval(tokenRemoverScanInterval)
        .setService(omRpcAddressTxt)
        .setS3SecretManager(s3SecretManager)
        .setCertificateClient(certClient)
        .setOmServiceId(omNodeDetails.getOMServiceId())
        .build();
  }

  private OzoneBlockTokenSecretManager createBlockTokenSecretManager(
      OzoneConfiguration conf) {

    long expiryTime = conf.getTimeDuration(
        HddsConfigKeys.HDDS_BLOCK_TOKEN_EXPIRY_TIME,
        HddsConfigKeys.HDDS_BLOCK_TOKEN_EXPIRY_TIME_DEFAULT,
        TimeUnit.MILLISECONDS);
    // TODO: Pass OM cert serial ID.
    if (testSecureOmFlag) {
      return new OzoneBlockTokenSecretManager(secConfig, expiryTime, "1");
    }
    Objects.requireNonNull(certClient);
    return new OzoneBlockTokenSecretManager(secConfig, expiryTime,
        certClient.getCertificate().getSerialNumber().toString());
  }

  private void stopSecretManager() {
    if (blockTokenMgr != null) {
      LOG.info("Stopping OM block token manager.");
      try {
        blockTokenMgr.stop();
      } catch (IOException e) {
        LOG.error("Failed to stop block token manager", e);
      }
    }

    if (delegationTokenMgr != null) {
      LOG.info("Stopping OM delegation token secret manager.");
      try {
        delegationTokenMgr.stop();
      } catch (IOException e) {
        LOG.error("Failed to stop delegation token manager", e);
      }
    }
  }

  @VisibleForTesting
  public void startSecretManager() {
    try {
      readKeyPair();
    } catch (OzoneSecurityException e) {
      LOG.error("Unable to read key pair for OM.", e);
      throw new RuntimeException(e);
    }
    if (secConfig.isBlockTokenEnabled() && blockTokenMgr != null) {
      try {
        LOG.info("Starting OM block token secret manager");
        blockTokenMgr.start(certClient);
      } catch (IOException e) {
        // Unable to start secret manager.
        LOG.error("Error starting block token secret manager.", e);
        throw new RuntimeException(e);
      }
    }

    if (delegationTokenMgr != null) {
      try {
        LOG.info("Starting OM delegation token secret manager");
        delegationTokenMgr.start(certClient);
      } catch (IOException e) {
        // Unable to start secret manager.
        LOG.error("Error starting delegation token secret manager.", e);
        throw new RuntimeException(e);
      }
    }
  }

  /**
   * For testing purpose only.
   */
  public void setCertClient(CertificateClient certClient) {
    // TODO: Initialize it in constructor with implementation for certClient.
    this.certClient = certClient;
  }

  /**
   * Read private key from file.
   */
  private void readKeyPair() throws OzoneSecurityException {
    try {
      LOG.info("Reading keypair and certificate from file system.");
      PublicKey pubKey = certClient.getPublicKey();
      PrivateKey pvtKey = certClient.getPrivateKey();
      Objects.requireNonNull(pubKey);
      Objects.requireNonNull(pvtKey);
      Objects.requireNonNull(certClient.getCertificate());
    } catch (Exception e) {
      throw new OzoneSecurityException("Error reading keypair & certificate "
          + "OzoneManager.", e, OzoneSecurityException
          .ResultCodes.OM_PUBLIC_PRIVATE_KEY_FILE_NOT_EXIST);
    }
  }

  /**
   * Login OM service user if security and Kerberos are enabled.
   *
   * @param conf
   * @throws IOException, AuthenticationException
   */
  private static void loginOMUser(OzoneConfiguration conf)
      throws IOException, AuthenticationException {

    if (SecurityUtil.getAuthenticationMethod(conf).equals(
        AuthenticationMethod.KERBEROS)) {
      if (LOG.isDebugEnabled()) {
        LOG.debug("Ozone security is enabled. Attempting login for OM user. "
                + "Principal: {}, keytab: {}", conf.get(
            OZONE_OM_KERBEROS_PRINCIPAL_KEY),
            conf.get(OZONE_OM_KERBEROS_KEYTAB_FILE_KEY));
      }

      UserGroupInformation.setConfiguration(conf);

      InetSocketAddress socAddr = OmUtils.getOmAddress(conf);
      SecurityUtil.login(conf, OZONE_OM_KERBEROS_KEYTAB_FILE_KEY,
          OZONE_OM_KERBEROS_PRINCIPAL_KEY, socAddr.getHostName());
    } else {
      throw new AuthenticationException(SecurityUtil.getAuthenticationMethod(
          conf) + " authentication method not supported. OM user login "
          + "failed.");
    }
    LOG.info("Ozone Manager login successful.");
  }

  /**
   * Create a scm block client, used by putKey() and getKey().
   *
   * @return {@link ScmBlockLocationProtocol}
   * @throws IOException
   */
  private static ScmBlockLocationProtocol getScmBlockClient(
      OzoneConfiguration conf) throws IOException {
    RPC.setProtocolEngine(conf, ScmBlockLocationProtocolPB.class,
        ProtobufRpcEngine.class);
    long scmVersion =
        RPC.getProtocolVersion(ScmBlockLocationProtocolPB.class);
    InetSocketAddress scmBlockAddress =
        getScmAddressForBlockClients(conf);
    ScmBlockLocationProtocolClientSideTranslatorPB scmBlockLocationClient =
        new ScmBlockLocationProtocolClientSideTranslatorPB(
            RPC.getProxy(ScmBlockLocationProtocolPB.class, scmVersion,
                scmBlockAddress, UserGroupInformation.getCurrentUser(), conf,
                NetUtils.getDefaultSocketFactory(conf),
                Client.getRpcTimeout(conf)));
    return TracingUtil
        .createProxy(scmBlockLocationClient, ScmBlockLocationProtocol.class,
            conf);
  }

  /**
   * Returns a scm container client.
   *
   * @return {@link StorageContainerLocationProtocol}
   * @throws IOException
   */
  private static StorageContainerLocationProtocol getScmContainerClient(
      OzoneConfiguration conf) throws IOException {
    RPC.setProtocolEngine(conf, StorageContainerLocationProtocolPB.class,
        ProtobufRpcEngine.class);
    long scmVersion =
        RPC.getProtocolVersion(StorageContainerLocationProtocolPB.class);
    InetSocketAddress scmAddr = getScmAddressForClients(
        conf);
    StorageContainerLocationProtocol scmContainerClient =
        TracingUtil.createProxy(
            new StorageContainerLocationProtocolClientSideTranslatorPB(
                RPC.getProxy(StorageContainerLocationProtocolPB.class,
                    scmVersion,
                    scmAddr, UserGroupInformation.getCurrentUser(), conf,
                    NetUtils.getDefaultSocketFactory(conf),
                    Client.getRpcTimeout(conf))),
            StorageContainerLocationProtocol.class, conf);
    return scmContainerClient;
  }

  /**
   * Starts an RPC server, if configured.
   *
   * @param conf         configuration
   * @param addr         configured address of RPC server
   * @param protocol     RPC protocol provided by RPC server
   * @param instance     RPC protocol implementation instance
   * @param handlerCount RPC server handler count
   * @return RPC server
   * @throws IOException if there is an I/O error while creating RPC server
   */
  private RPC.Server startRpcServer(OzoneConfiguration conf,
      InetSocketAddress addr, Class<?> protocol, BlockingService instance,
      int handlerCount) throws IOException {
    RPC.Server rpcServer = new RPC.Builder(conf)
        .setProtocol(protocol)
        .setInstance(instance)
        .setBindAddress(addr.getHostString())
        .setPort(addr.getPort())
        .setNumHandlers(handlerCount)
        .setVerbose(false)
        .setSecretManager(delegationTokenMgr)
        .build();

    HddsServerUtil.addPBProtocol(conf, protocol, instance, rpcServer);

    if (conf.getBoolean(CommonConfigurationKeys.HADOOP_SECURITY_AUTHORIZATION,
        false)) {
      rpcServer.refreshServiceAcl(conf, OMPolicyProvider.getInstance());
    }
    return rpcServer;
  }

  private static boolean isOzoneSecurityEnabled() {
    return securityEnabled;
  }

  /**
   * Constructs OM instance based on the configuration.
   *
   * @param conf OzoneConfiguration
   * @return OM instance
   * @throws IOException, AuthenticationException in case OM instance
   *                      creation fails.
   */
  public static OzoneManager createOm(OzoneConfiguration conf)
      throws IOException, AuthenticationException {
    return new OzoneManager(conf, false);
  }

  public static OzoneManager createOmUpgradeMode(OzoneConfiguration conf)
      throws IOException, AuthenticationException {
    return new OzoneManager(conf, true);
  }

  /**
   * Logs in the OM user if security is enabled in the configuration.
   *
   * @param conf OzoneConfiguration
   * @throws IOException, AuthenticationException in case login fails.
   */
  private static void loginOMUserIfSecurityEnabled(OzoneConfiguration conf)
      throws IOException, AuthenticationException {
    securityEnabled = OzoneSecurityUtil.isSecurityEnabled(conf);
    if (securityEnabled) {
      loginOMUser(conf);
    }
  }

  /**
   * Initializes the OM instance.
   *
   * @param conf OzoneConfiguration
   * @return true if OM initialization succeeds, false otherwise
   * @throws IOException in case ozone metadata directory path is not
   *                     accessible
   */
  @VisibleForTesting
  public static boolean omInit(OzoneConfiguration conf) throws IOException,
      AuthenticationException {
    OMHANodeDetails.loadOMHAConfig(conf);
    loginOMUserIfSecurityEnabled(conf);
    OMStorage omStorage = new OMStorage(conf);
    StorageState state = omStorage.getState();
    if (state != StorageState.INITIALIZED) {
      try {
        ScmInfo scmInfo = getScmInfo(conf);
        String clusterId = scmInfo.getClusterId();
        String scmId = scmInfo.getScmId();
        if (clusterId == null || clusterId.isEmpty()) {
          throw new IOException("Invalid Cluster ID");
        }
        if (scmId == null || scmId.isEmpty()) {
          throw new IOException("Invalid SCM ID");
        }
        omStorage.setClusterId(clusterId);
        omStorage.setScmId(scmId);
        if (OzoneSecurityUtil.isSecurityEnabled(conf)) {
          initializeSecurity(conf, omStorage);
        }
        omStorage.initialize();
        System.out.println(
            "OM initialization succeeded.Current cluster id for sd="
                + omStorage.getStorageDir() + ";cid=" + omStorage
                .getClusterID() + ";layoutVersion=" + omStorage
                .getLayoutVersion());

        return true;
      } catch (IOException ioe) {
        LOG.error("Could not initialize OM version file", ioe);
        return false;
      }
    } else {
      if (OzoneSecurityUtil.isSecurityEnabled(conf) &&
          omStorage.getOmCertSerialId() == null) {
        LOG.info("OM storage is already initialized. Initializing security");
        initializeSecurity(conf, omStorage);
        omStorage.persistCurrentState();
      }
      System.out.println(
          "OM already initialized.Reusing existing cluster id for sd="
              + omStorage.getStorageDir() + ";cid=" + omStorage
              .getClusterID() + ";layoutVersion=" + omStorage
              .getLayoutVersion());
      return true;
    }
  }

  public boolean applyAllPendingTransactions()
      throws InterruptedException, IOException {

    if (!isRatisEnabled) {
      LOG.info("Ratis not enabled. Nothing to do.");
      return true;
    }

    waitForAllTxnsApplied(omRatisServer.getOmStateMachine(),
        omRatisServer.getRaftGroup(),
        (RaftServerProxy) omRatisServer.getServer(),
        OZONE_OM_MAX_TIME_TO_WAIT_FLUSH_TXNS,
        OZONE_OM_FLUSH_TXNS_RETRY_INTERVAL_SECONDS);

    long appliedIndexFromRatis =
        omRatisServer.getOmStateMachine().getLastAppliedTermIndex().getIndex();
    OMTransactionInfo omTransactionInfo =
        OMTransactionInfo.readTransactionInfo(metadataManager);
    long index = omTransactionInfo.getTermIndex().getIndex();
    if (index != appliedIndexFromRatis) {
      throw new IllegalStateException(
          String.format("Cannot prepare OM for Upgrade " +
          "since transaction info table index %d does not match ratis %s",
              index, appliedIndexFromRatis));
    }

    LOG.info("OM has been prepared for upgrade. All transactions " +
        "upto {} have been flushed to the state machine, " +
        "and a snapshot has been taken.",
        omRatisServer.getOmStateMachine().getLastAppliedTermIndex().getIndex());
    return true;
  }

  /**
   * Initializes secure OzoneManager.
   */
  @VisibleForTesting
  public static void initializeSecurity(OzoneConfiguration conf,
      OMStorage omStore)
      throws IOException {
    LOG.info("Initializing secure OzoneManager.");

    CertificateClient certClient =
        new OMCertificateClient(new SecurityConfig(conf),
            omStore.getOmCertSerialId());
    CertificateClient.InitResponse response = certClient.init();
    LOG.info("Init response: {}", response);
    switch (response) {
    case SUCCESS:
      LOG.info("Initialization successful.");
      break;
    case GETCERT:
      getSCMSignedCert(certClient, conf, omStore);
      LOG.info("Successfully stored SCM signed certificate.");
      break;
    case FAILURE:
      LOG.error("OM security initialization failed.");
      throw new RuntimeException("OM security initialization failed.");
    case RECOVER:
      LOG.error("OM security initialization failed. OM certificate is " +
          "missing.");
      throw new RuntimeException("OM security initialization failed.");
    default:
      LOG.error("OM security initialization failed. Init response: {}",
          response);
      throw new RuntimeException("OM security initialization failed.");
    }
  }

  private static ScmInfo getScmInfo(OzoneConfiguration conf)
      throws IOException {
    try {
      RetryPolicy retryPolicy = retryUpToMaximumCountWithFixedSleep(
          10, 5, TimeUnit.SECONDS);
      RetriableTask<ScmInfo> retriable = new RetriableTask<>(
          retryPolicy, "OM#getScmInfo",
          () -> getScmBlockClient(conf).getScmInfo());
      return retriable.call();
    } catch (IOException e) {
      throw e;
    } catch (Exception e) {
      throw new IOException("Failed to get SCM info", e);
    }
  }

  /**
   * Builds a message for logging startup information about an RPC server.
   *
   * @param description RPC server description
   * @param addr        RPC server listening address
   * @return server startup message
   */
  private static String buildRpcServerStartMessage(String description,
      InetSocketAddress addr) {
    return addr != null ? String.format("%s is listening at %s",
        description, addr.toString()) :
        String.format("%s not started", description);
  }

  @VisibleForTesting
  public KeyManager getKeyManager() {
    return keyManager;
  }

  @VisibleForTesting
  public ScmInfo getScmInfo() throws IOException {
    return scmBlockClient.getScmInfo();
  }

  @VisibleForTesting
  public OMStorage getOmStorage() {
    return omStorage;
  }

  @VisibleForTesting
  public OzoneManagerRatisServer getOmRatisServer() {
    return omRatisServer;
  }

  @VisibleForTesting
  public OzoneManagerSnapshotProvider getOmSnapshotProvider() {
    return omSnapshotProvider;
  }

  @VisibleForTesting
  public InetSocketAddress getOmRpcServerAddr() {
    return omRpcAddress;
  }

  @VisibleForTesting
  public LifeCycle.State getOmRatisServerState() {
    if (omRatisServer == null) {
      return null;
    } else {
      return omRatisServer.getServerState();
    }
  }

  @VisibleForTesting
  public KeyProviderCryptoExtension getKmsProvider() {
    return kmsProvider;
  }

  public PrefixManager getPrefixManager() {
    return prefixManager;
  }

  /**
   * Get metadata manager.
   *
   * @return metadata manager.
   */
  public OMMetadataManager getMetadataManager() {
    return metadataManager;
  }

  public OzoneBlockTokenSecretManager getBlockTokenMgr() {
    return blockTokenMgr;
  }

  public OzoneManagerProtocolServerSideTranslatorPB getOmServerProtocol() {
    return omServerProtocol;
  }

  public OMMetrics getMetrics() {
    return metrics;
  }

  /**
   * Start service.
   */
  public void start() throws IOException {
    omClientProtocolMetrics.register();
    HddsServerUtil.initializeMetrics(configuration, "OzoneManager");

    LOG.info(buildRpcServerStartMessage("OzoneManager RPC server",
        omRpcAddress));

    // Start Ratis services
    if (omRatisServer != null) {
      omRatisServer.start();
    }

    metadataManager.start(configuration);
    startSecretManagerIfNecessary();


    if (certClient != null) {
      caCertPem = CertificateCodec.getPEMEncodedString(
          certClient.getCACertificate());
    }
    // Set metrics and start metrics back ground thread
    metrics.setNumVolumes(metadataManager.countRowsInTable(metadataManager
        .getVolumeTable()));
    metrics.setNumBuckets(metadataManager.countRowsInTable(metadataManager
        .getBucketTable()));

    if (getMetricsStorageFile().exists()) {
      OmMetricsInfo metricsInfo = READER.readValue(getMetricsStorageFile());
      metrics.setNumKeys(metricsInfo.getNumKeys());
    }

    // Schedule save metrics
    long period = configuration.getTimeDuration(OZONE_OM_METRICS_SAVE_INTERVAL,
        OZONE_OM_METRICS_SAVE_INTERVAL_DEFAULT, TimeUnit.MILLISECONDS);
    scheduleOMMetricsWriteTask = new ScheduleOMMetricsWriteTask();
    metricsTimer = new Timer();
    metricsTimer.schedule(scheduleOMMetricsWriteTask, 0, period);

    keyManager.start(configuration);

    try {
      httpServer = new OzoneManagerHttpServer(configuration, this);
      httpServer.start();
    } catch (Exception ex) {
      // Allow OM to start as Http Server failure is not fatal.
      LOG.error("OM HttpServer failed to start.", ex);
    }
<<<<<<< HEAD
=======
    omRpcServer.start();
    isOmRpcServerRunning = true;
    // TODO: Start this thread only on the leader node.
    //  Should be fixed after HDDS-4451.
    startTrashEmptier(configuration);
>>>>>>> 417082c7

    if (!prepareForUpgrade) {
      omRpcServer.start();
      isOmRpcServerRunning = true;
    }
    registerMXBean();

    startJVMPauseMonitor();
    setStartTime();

    if (!prepareForUpgrade) {
      omState = State.RUNNING;
    } else {
      omState = State.PREPARING_FOR_UPGRADE;
      LOG.info("Started OM services in upgrade mode.");
    }
  }

  /**
   * Restarts the service. This method re-initializes the rpc server.
   */
  public void restart() throws IOException {
    LOG.info(buildRpcServerStartMessage("OzoneManager RPC server",
        omRpcAddress));

    HddsServerUtil.initializeMetrics(configuration, "OzoneManager");

    instantiateServices();

    startSecretManagerIfNecessary();

    // Set metrics and start metrics back ground thread
    metrics.setNumVolumes(metadataManager.countRowsInTable(metadataManager
        .getVolumeTable()));
    metrics.setNumBuckets(metadataManager.countRowsInTable(metadataManager
        .getBucketTable()));

    if (getMetricsStorageFile().exists()) {
      OmMetricsInfo metricsInfo = READER.readValue(getMetricsStorageFile());
      metrics.setNumKeys(metricsInfo.getNumKeys());
    }

    // Schedule save metrics
    long period = configuration.getTimeDuration(OZONE_OM_METRICS_SAVE_INTERVAL,
        OZONE_OM_METRICS_SAVE_INTERVAL_DEFAULT, TimeUnit.MILLISECONDS);
    scheduleOMMetricsWriteTask = new ScheduleOMMetricsWriteTask();
    metricsTimer = new Timer();
    metricsTimer.schedule(scheduleOMMetricsWriteTask, 0, period);

    initializeRatisServer();
    if (omRatisServer != null) {
      omRatisServer.start();
    }

    omRpcServer = getRpcServer(configuration);

    try {
      httpServer = new OzoneManagerHttpServer(configuration, this);
      httpServer.start();
    } catch (Exception ex) {
      // Allow OM to start as Http Server failure is not fatal.
      LOG.error("OM HttpServer failed to start.", ex);
    }
    omRpcServer.start();
    isOmRpcServerRunning = true;

    // TODO: Start this thread only on the leader node.
    //  Should be fixed after HDDS-4451.
    startTrashEmptier(configuration);
    registerMXBean();

    startJVMPauseMonitor();
    setStartTime();
    omState = State.RUNNING;
  }


  /**
   * Starts a Trash Emptier thread that does an fs.trashRoots and performs
   * checkpointing & deletion.
   * @param conf
   * @throws IOException
   */
  private void startTrashEmptier(Configuration conf) throws IOException {
    long trashInterval =
            conf.getLong(FS_TRASH_INTERVAL_KEY, FS_TRASH_INTERVAL_DEFAULT);
    if (trashInterval == 0) {
      LOG.info("Trash Interval set to 0. Files deleted will not move to trash");
      return;
    } else if (trashInterval < 0) {
      throw new IOException("Cannot start trash emptier with negative interval."
              + " Set " + FS_TRASH_INTERVAL_KEY + " to a positive value.");
    }

    // configuration for the FS instance that  points to a root OFS uri.
    // This will ensure that it will cover all volumes and buckets
    Configuration fsconf = new Configuration();
    String rootPath = String.format("%s://%s/",
            OzoneConsts.OZONE_OFS_URI_SCHEME, conf.get(OZONE_OM_ADDRESS_KEY));

    fsconf.set(CommonConfigurationKeysPublic.FS_DEFAULT_NAME_KEY, rootPath);
    FileSystem fs = SecurityUtil.doAsLoginUser(
            new PrivilegedExceptionAction<FileSystem>() {
          @Override
          public FileSystem run() throws IOException {
            return FileSystem.get(fsconf);
          }
        });
    conf.setClass("fs.trash.classname", TrashPolicyOzone.class,
        TrashPolicy.class);
    this.emptier = new Thread(new Trash(fs, conf).
      getEmptier(), "Trash Emptier");
    this.emptier.setDaemon(true);
    this.emptier.start();
  }

  /**
   * Creates a new instance of rpc server. If an earlier instance is already
   * running then returns the same.
   */
  private RPC.Server getRpcServer(OzoneConfiguration conf) throws IOException {
    if (isOmRpcServerRunning) {
      return omRpcServer;
    }

    InetSocketAddress omNodeRpcAddr = OmUtils.getOmAddress(conf);

    final int handlerCount = conf.getInt(OZONE_OM_HANDLER_COUNT_KEY,
        OZONE_OM_HANDLER_COUNT_DEFAULT);
    RPC.setProtocolEngine(configuration, OzoneManagerProtocolPB.class,
        ProtobufRpcEngine.class);
    this.omServerProtocol = new OzoneManagerProtocolServerSideTranslatorPB(
        this, omRatisServer, omClientProtocolMetrics, isRatisEnabled,
        getLastTrxnIndexForNonRatis());

    BlockingService omService = newReflectiveBlockingService(omServerProtocol);

    return startRpcServer(configuration, omNodeRpcAddr,
        OzoneManagerProtocolPB.class, omService,
        handlerCount);
  }

  /**
   * Creates an instance of ratis server.
   */
  private void initializeRatisServer() throws IOException {
    if (isRatisEnabled) {
      if (omRatisServer == null) {
        // This needs to be done before initializing Ratis.
        RatisDropwizardExports.
            registerRatisMetricReporters(ratisMetricsMap);
        omRatisServer = OzoneManagerRatisServer.newOMRatisServer(
            configuration, this, omNodeDetails, peerNodes);
      }
      LOG.info("OzoneManager Ratis server initialized at port {}",
          omRatisServer.getServerPort());
    } else {
      omRatisServer = null;
    }
  }

  public long getObjectIdFromTxId(long trxnId) {
    return OmUtils.getObjectIdFromTxId(metadataManager.getOmEpoch(),
        trxnId);
  }

  @VisibleForTesting
  long getLastTrxnIndexForNonRatis() throws IOException {
    OMTransactionInfo omTransactionInfo =
        OMTransactionInfo.readTransactionInfo(metadataManager);
    // If the OMTransactionInfo does not exist in DB or if the term is not -1
    // (corresponding to non-Ratis cluster), return 0 so that new incoming
    // requests can have transaction index starting from 1.
    if (omTransactionInfo == null || omTransactionInfo.getTerm() != -1) {
      return 0;
    }
    // If there exists a last transaction index in DB, the new incoming
    // requests in non-Ratis cluster must have transaction index
    // incrementally increasing from the stored transaction index onwards.
    return omTransactionInfo.getTransactionIndex();
  }

  public OMRatisSnapshotInfo getSnapshotInfo() {
    return omRatisSnapshotInfo;
  }

  @VisibleForTesting
  public long getRatisSnapshotIndex() throws IOException {
    return OMTransactionInfo.readTransactionInfo(metadataManager)
        .getTransactionIndex();
  }

  /**
   * Stop service.
   */
  public void stop() {
    try {
      // Cancel the metrics timer and set to null.
      if (metricsTimer != null) {
        metricsTimer.cancel();
        metricsTimer = null;
        scheduleOMMetricsWriteTask = null;
      }
      omRpcServer.stop();
      // When ratis is not enabled, we need to call stop() to stop
      // OzoneManageDoubleBuffer in OM server protocol.
      if (!isRatisEnabled) {
        omServerProtocol.stop();
      }
      if (omRatisServer != null) {
        omRatisServer.stop();
        omRatisServer = null;
      }
      isOmRpcServerRunning = false;
      keyManager.stop();
      stopSecretManager();
      if (httpServer != null) {
        httpServer.stop();
      }
      // TODO:Also stop this thread if an OM switches from leader to follower.
      //  Should be fixed after HDDS-4451.
      if (this.emptier != null) {
        emptier.interrupt();
        emptier = null;
      }
      metadataManager.stop();
      metrics.unRegister();
      omClientProtocolMetrics.unregister();
      unregisterMXBean();
      if (jvmPauseMonitor != null) {
        jvmPauseMonitor.stop();
      }
      if (omSnapshotProvider != null) {
        omSnapshotProvider.stop();
      }
      omState = State.STOPPED;
    } catch (Exception e) {
      LOG.error("OzoneManager stop failed.", e);
    }
  }

  /**
   * Wait until service has completed shutdown.
   */
  public void join() {
    try {
      omRpcServer.join();
    } catch (InterruptedException e) {
      Thread.currentThread().interrupt();
      LOG.info("Interrupted during OzoneManager join.", e);
    }
  }

  private void startSecretManagerIfNecessary() {
    boolean shouldRun = isOzoneSecurityEnabled();
    if (shouldRun) {
      boolean running = delegationTokenMgr.isRunning()
          && blockTokenMgr.isRunning();
      if (!running) {
        startSecretManager();
      }
    }
  }

  /**
   * Get SCM signed certificate and store it using certificate client.
   */
  private static void getSCMSignedCert(CertificateClient client,
      OzoneConfiguration config, OMStorage omStore) throws IOException {
    CertificateSignRequest.Builder builder = client.getCSRBuilder();
    KeyPair keyPair = new KeyPair(client.getPublicKey(),
        client.getPrivateKey());
    InetSocketAddress omRpcAdd;
    omRpcAdd = OmUtils.getOmAddress(config);
    if (omRpcAdd == null || omRpcAdd.getAddress() == null) {
      LOG.error("Incorrect om rpc address. omRpcAdd:{}", omRpcAdd);
      throw new RuntimeException("Can't get SCM signed certificate. " +
          "omRpcAdd: " + omRpcAdd);
    }
    // Get host name.
    String hostname = omRpcAdd.getAddress().getHostName();
    String ip = omRpcAdd.getAddress().getHostAddress();

    String subject = UserGroupInformation.getCurrentUser()
        .getShortUserName() + "@" + hostname;

    builder.setCA(false)
        .setKey(keyPair)
        .setConfiguration(config)
        .setScmID(omStore.getScmId())
        .setClusterID(omStore.getClusterID())
        .setSubject(subject);

    OMHANodeDetails haOMHANodeDetails = OMHANodeDetails.loadOMHAConfig(config);
    String serviceName =
        haOMHANodeDetails.getLocalNodeDetails().getOMServiceId();
    if (!StringUtils.isEmpty(serviceName)) {
      builder.addServiceName(serviceName);
    }

    LOG.info("Creating csr for OM->dns:{},ip:{},scmId:{},clusterId:{}," +
            "subject:{}", hostname, ip,
        omStore.getScmId(), omStore.getClusterID(), subject);

    HddsProtos.OzoneManagerDetailsProto.Builder omDetailsProtoBuilder =
        HddsProtos.OzoneManagerDetailsProto.newBuilder()
            .setHostName(omRpcAdd.getHostName())
            .setIpAddress(ip)
            .setUuid(omStore.getOmId())
            .addPorts(HddsProtos.Port.newBuilder()
                .setName(RPC_PORT)
                .setValue(omRpcAdd.getPort())
                .build());

    PKCS10CertificationRequest csr = builder.build();
    HddsProtos.OzoneManagerDetailsProto omDetailsProto =
        omDetailsProtoBuilder.build();
    LOG.info("OzoneManager ports added:{}", omDetailsProto.getPortsList());
    SCMSecurityProtocolClientSideTranslatorPB secureScmClient =
        HddsServerUtil.getScmSecurityClient(config);

    SCMGetCertResponseProto response = secureScmClient.
        getOMCertChain(omDetailsProto, getEncodedString(csr));
    String pemEncodedCert = response.getX509Certificate();

    try {

      // Store SCM CA certificate.
      if (response.hasX509CACertificate()) {
        String pemEncodedRootCert = response.getX509CACertificate();
        client.storeCertificate(pemEncodedRootCert, true, true);
        client.storeCertificate(pemEncodedCert, true);
        // Persist om cert serial id.
        omStore.setOmCertSerialId(CertificateCodec.
            getX509Certificate(pemEncodedCert).getSerialNumber().toString());
      } else {
        throw new RuntimeException("Unable to retrieve OM certificate " +
            "chain");
      }
    } catch (IOException | CertificateException e) {
      LOG.error("Error while storing SCM signed certificate.", e);
      throw new RuntimeException(e);
    }

  }

  /**
   * @return true if delegation token operation is allowed
   */
  private boolean isAllowedDelegationTokenOp() throws IOException {
    AuthenticationMethod authMethod = getConnectionAuthenticationMethod();
    if (UserGroupInformation.isSecurityEnabled()
        && (authMethod != AuthenticationMethod.KERBEROS)
        && (authMethod != AuthenticationMethod.KERBEROS_SSL)
        && (authMethod != AuthenticationMethod.CERTIFICATE)) {
      return false;
    }
    return true;
  }

  /**
   * Returns authentication method used to establish the connection.
   *
   * @return AuthenticationMethod used to establish connection
   * @throws IOException
   */
  private AuthenticationMethod getConnectionAuthenticationMethod()
      throws IOException {
    UserGroupInformation ugi = getRemoteUser();
    AuthenticationMethod authMethod = ugi.getAuthenticationMethod();
    if (authMethod == AuthenticationMethod.PROXY) {
      authMethod = ugi.getRealUser().getAuthenticationMethod();
    }
    return authMethod;
  }

  // optimize ugi lookup for RPC operations to avoid a trip through
  // UGI.getCurrentUser which is synch'ed
  private static UserGroupInformation getRemoteUser() throws IOException {
    UserGroupInformation ugi = Server.getRemoteUser();
    return (ugi != null) ? ugi : UserGroupInformation.getCurrentUser();
  }

  /**
   * Get delegation token from OzoneManager.
   *
   * @param renewer Renewer information
   * @return delegationToken DelegationToken signed by OzoneManager
   * @throws IOException on error
   */
  @Override
  public Token<OzoneTokenIdentifier> getDelegationToken(Text renewer)
      throws OMException {
    Token<OzoneTokenIdentifier> token;
    try {
      if (!isAllowedDelegationTokenOp()) {
        throw new OMException("Delegation Token can be issued only with "
            + "kerberos or web authentication",
            INVALID_AUTH_METHOD);
      }
      if (delegationTokenMgr == null || !delegationTokenMgr.isRunning()) {
        LOG.warn("trying to get DT with no secret manager running in OM.");
        return null;
      }

      UserGroupInformation ugi = getRemoteUser();
      String user = ugi.getUserName();
      Text owner = new Text(user);
      Text realUser = null;
      if (ugi.getRealUser() != null) {
        realUser = new Text(ugi.getRealUser().getUserName());
      }

      return delegationTokenMgr.createToken(owner, renewer, realUser);
    } catch (OMException oex) {
      throw oex;
    } catch (IOException ex) {
      LOG.error("Get Delegation token failed, cause: {}", ex.getMessage());
      throw new OMException("Get Delegation token failed.", ex,
          TOKEN_ERROR_OTHER);
    }
  }

  /**
   * Method to renew a delegationToken issued by OzoneManager.
   *
   * @param token token to renew
   * @return new expiryTime of the token
   * @throws InvalidToken if {@code token} is invalid
   * @throws IOException  on other errors
   */
  @Override
  public long renewDelegationToken(Token<OzoneTokenIdentifier> token)
      throws OMException {
    long expiryTime;

    try {

      if (!isAllowedDelegationTokenOp()) {
        throw new OMException("Delegation Token can be renewed only with "
            + "kerberos or web authentication",
            INVALID_AUTH_METHOD);
      }
      String renewer = getRemoteUser().getShortUserName();
      expiryTime = delegationTokenMgr.renewToken(token, renewer);

    } catch (OMException oex) {
      throw oex;
    } catch (IOException ex) {
      OzoneTokenIdentifier id = null;
      try {
        id = OzoneTokenIdentifier.readProtoBuf(token.getIdentifier());
      } catch (IOException exe) {
      }
      LOG.error("Delegation token renewal failed for dt id: {}, cause: {}",
          id, ex.getMessage());
      throw new OMException("Delegation token renewal failed for dt: " + token,
          ex, TOKEN_ERROR_OTHER);
    }
    return expiryTime;
  }

  /**
   * Cancels a delegation token.
   *
   * @param token token to cancel
   * @throws IOException on error
   */
  @Override
  public void cancelDelegationToken(Token<OzoneTokenIdentifier> token)
      throws OMException {
    OzoneTokenIdentifier id = null;
    try {
      String canceller = getRemoteUser().getUserName();
      id = delegationTokenMgr.cancelToken(token, canceller);
      LOG.trace("Delegation token cancelled for dt: {}", id);
    } catch (OMException oex) {
      throw oex;
    } catch (IOException ex) {
      LOG.error("Delegation token cancellation failed for dt id: {}, cause: {}",
          id, ex.getMessage());
      throw new OMException("Delegation token renewal failed for dt: " + token,
          ex, TOKEN_ERROR_OTHER);
    }
  }

  /**
   * Creates a volume.
   *
   * @param args - Arguments to create Volume.
   * @throws IOException
   */
  @Override
  public void createVolume(OmVolumeArgs args) throws IOException {
    try {
      metrics.incNumVolumeCreates();
      if (isAclEnabled) {
        checkAcls(ResourceType.VOLUME, StoreType.OZONE, ACLType.CREATE,
            args.getVolume(), null, null);
      }
      volumeManager.createVolume(args);
      AUDIT.logWriteSuccess(buildAuditMessageForSuccess(OMAction.CREATE_VOLUME,
          (args == null) ? null : args.toAuditMap()));
      metrics.incNumVolumes();
    } catch (Exception ex) {
      metrics.incNumVolumeCreateFails();
      AUDIT.logWriteFailure(
          buildAuditMessageForFailure(OMAction.CREATE_VOLUME,
              (args == null) ? null : args.toAuditMap(), ex)
      );
      throw ex;
    }
  }

  /**
   * Checks if current caller has acl permissions.
   *
   * @param resType - Type of ozone resource. Ex volume, bucket.
   * @param store   - Store type. i.e Ozone, S3.
   * @param acl     - type of access to be checked.
   * @param vol     - name of volume
   * @param bucket  - bucket name
   * @param key     - key
   * @throws OMException ResultCodes.PERMISSION_DENIED if permission denied.
   */
  private void checkAcls(ResourceType resType, StoreType store,
      ACLType acl, String vol, String bucket, String key)
      throws OMException {
    checkAcls(resType, store, acl, vol, bucket, key,
        ProtobufRpcEngine.Server.getRemoteUser(),
        ProtobufRpcEngine.Server.getRemoteIp(),
        ProtobufRpcEngine.Server.getRemoteIp().getHostName(),
        true, getVolumeOwner(vol, acl, resType));
  }

  /**
   * A variant of checkAcls that doesn't throw exception if permission denied.
   *
   * @return true if permission granted, false if permission denied.
   */
  private boolean hasAcls(String userName, ResourceType resType,
      StoreType store, ACLType acl, String vol, String bucket, String key) {
    try {
      return checkAcls(resType, store, acl, vol, bucket, key,
          UserGroupInformation.createRemoteUser(userName),
          ProtobufRpcEngine.Server.getRemoteIp(),
          ProtobufRpcEngine.Server.getRemoteIp().getHostName(),
          false, getVolumeOwner(vol, acl, resType));
    } catch (OMException ex) {
      // Should not trigger exception here at all
      return false;
    }
  }

  public String getVolumeOwner(String vol, ACLType type, ResourceType resType)
      throws OMException {
    String volOwnerName = null;
    if (!vol.equals(OzoneConsts.OZONE_ROOT) &&
        !(type == ACLType.CREATE && resType == ResourceType.VOLUME)) {
      volOwnerName = getVolumeOwner(vol);
    }
    return volOwnerName;
  }

  private String getVolumeOwner(String volume) throws OMException {
    Boolean lockAcquired = metadataManager.getLock().acquireReadLock(
        VOLUME_LOCK, volume);
    String dbVolumeKey = metadataManager.getVolumeKey(volume);
    OmVolumeArgs volumeArgs = null;
    try {
      volumeArgs = metadataManager.getVolumeTable().get(dbVolumeKey);
    } catch (IOException ioe) {
      if (ioe instanceof OMException) {
        throw (OMException)ioe;
      } else {
        throw new OMException("getVolumeOwner for Volume " + volume + " failed",
            ResultCodes.INTERNAL_ERROR);
      }
    } finally {
      if (lockAcquired) {
        metadataManager.getLock().releaseReadLock(VOLUME_LOCK, volume);
      }
    }
    if (volumeArgs != null) {
      return volumeArgs.getOwnerName();
    } else {
      throw new OMException("Volume " + volume + " is not found",
          OMException.ResultCodes.VOLUME_NOT_FOUND);
    }
  }

  /**
   * CheckAcls for the ozone object.
   *
   * @return true if permission granted, false if permission denied.
   * @throws OMException ResultCodes.PERMISSION_DENIED if permission denied
   *                     and throwOnPermissionDenied set to true.
   */
  @SuppressWarnings("parameternumber")
  public boolean checkAcls(ResourceType resType, StoreType storeType,
      ACLType aclType, String vol, String bucket, String key,
      UserGroupInformation ugi, InetAddress remoteAddress, String hostName,
      boolean throwIfPermissionDenied, String volumeOwner)
      throws OMException {
    OzoneObj obj = OzoneObjInfo.Builder.newBuilder()
        .setResType(resType)
        .setStoreType(storeType)
        .setVolumeName(vol)
        .setBucketName(bucket)
        .setKeyName(key).build();
    RequestContext context = RequestContext.newBuilder()
        .setClientUgi(ugi)
        .setIp(remoteAddress)
        .setHost(hostName)
        .setAclType(ACLIdentityType.USER)
        .setAclRights(aclType)
        .setOwnerName(volumeOwner)
        .build();
    if (!accessAuthorizer.checkAccess(obj, context)) {
      if (throwIfPermissionDenied) {
        LOG.warn("User {} doesn't have {} permission to access {} /{}/{}/{}",
            context.getClientUgi().getUserName(), context.getAclRights(),
            obj.getResourceType(), obj.getVolumeName(), obj.getBucketName(),
            obj.getKeyName());
        throw new OMException("User " + context.getClientUgi().getUserName() +
            " doesn't have " + context.getAclRights() +
            " permission to access " + obj.getResourceType(),
            ResultCodes.PERMISSION_DENIED);
      }
      return false;
    } else {
      return true;
    }
  }

  /**
   * Return true if Ozone acl's are enabled, else false.
   *
   * @return boolean
   */
  public boolean getAclsEnabled() {
    return isAclEnabled;
  }

  /**
   * {@inheritDoc}
   */
  @Override
  public boolean setOwner(String volume, String owner) throws IOException {
    if (isAclEnabled) {
      checkAcls(ResourceType.VOLUME, StoreType.OZONE, ACLType.WRITE_ACL, volume,
          null, null);
    }
    Map<String, String> auditMap = buildAuditMap(volume);
    auditMap.put(OzoneConsts.OWNER, owner);
    try {
      metrics.incNumVolumeUpdates();
      volumeManager.setOwner(volume, owner);
      AUDIT.logWriteSuccess(buildAuditMessageForSuccess(OMAction.SET_OWNER,
          auditMap));
      return true;
    } catch (Exception ex) {
      metrics.incNumVolumeUpdateFails();
      AUDIT.logWriteFailure(buildAuditMessageForFailure(OMAction.SET_OWNER,
          auditMap, ex)
      );
      throw ex;
    }
  }

  /**
   * Changes the Quota on a volume.
   *
   * @param volume - Name of the volume.
   * @param quotaInCounts - Volume quota in counts.
   * @param quotaInBytes - Volume quota in bytes.
   * @throws IOException
   */
  @Override
  public void setQuota(String volume, long quotaInCounts,
                       long quotaInBytes) throws IOException {
    throw new UnsupportedOperationException("OzoneManager does not require " +
        "this to be implemented. As this requests use a new approach");
  }

  /**
   * Checks if the specified user can access this volume.
   *
   * @param volume  - volume
   * @param userAcl - user acls which needs to be checked for access
   * @return true if the user has required access for the volume, false
   * otherwise
   * @throws IOException
   */
  @Override
  public boolean checkVolumeAccess(String volume, OzoneAclInfo userAcl)
      throws IOException {
    if (isAclEnabled) {
      checkAcls(ResourceType.VOLUME, StoreType.OZONE,
          ACLType.READ, volume, null, null);
    }
    boolean auditSuccess = true;
    Map<String, String> auditMap = buildAuditMap(volume);
    auditMap.put(OzoneConsts.USER_ACL,
        (userAcl == null) ? null : userAcl.getName());
    try {
      metrics.incNumVolumeCheckAccesses();
      return volumeManager.checkVolumeAccess(volume, userAcl);
    } catch (Exception ex) {
      metrics.incNumVolumeCheckAccessFails();
      auditSuccess = false;
      AUDIT.logReadFailure(buildAuditMessageForFailure(
          OMAction.CHECK_VOLUME_ACCESS, auditMap, ex));
      throw ex;
    } finally {
      if (auditSuccess) {
        AUDIT.logReadSuccess(buildAuditMessageForSuccess(
            OMAction.CHECK_VOLUME_ACCESS, auditMap));
      }
    }
  }

  /**
   * Gets the volume information.
   *
   * @param volume - Volume name.
   * @return VolumeArgs or exception is thrown.
   * @throws IOException
   */
  @Override
  public OmVolumeArgs getVolumeInfo(String volume) throws IOException {
    if (isAclEnabled) {
      checkAcls(ResourceType.VOLUME, StoreType.OZONE, ACLType.READ, volume,
          null, null);
    }

    boolean auditSuccess = true;
    Map<String, String> auditMap = buildAuditMap(volume);
    try {
      metrics.incNumVolumeInfos();
      return volumeManager.getVolumeInfo(volume);
    } catch (Exception ex) {
      metrics.incNumVolumeInfoFails();
      auditSuccess = false;
      AUDIT.logReadFailure(buildAuditMessageForFailure(OMAction.READ_VOLUME,
          auditMap, ex));
      throw ex;
    } finally {
      if (auditSuccess) {
        AUDIT.logReadSuccess(buildAuditMessageForSuccess(OMAction.READ_VOLUME,
            auditMap));
      }
    }
  }

  /**
   * Deletes an existing empty volume.
   *
   * @param volume - Name of the volume.
   * @throws IOException
   */
  @Override
  public void deleteVolume(String volume) throws IOException {
    try {
      if (isAclEnabled) {
        checkAcls(ResourceType.VOLUME, StoreType.OZONE, ACLType.DELETE, volume,
            null, null);
      }
      metrics.incNumVolumeDeletes();
      volumeManager.deleteVolume(volume);
      AUDIT.logWriteSuccess(buildAuditMessageForSuccess(OMAction.DELETE_VOLUME,
          buildAuditMap(volume)));
      metrics.decNumVolumes();
    } catch (Exception ex) {
      metrics.incNumVolumeDeleteFails();
      AUDIT.logWriteFailure(buildAuditMessageForFailure(OMAction.DELETE_VOLUME,
          buildAuditMap(volume), ex));
      throw ex;
    }
  }

  /**
   * Lists volumes accessible by a specific user.
   *
   * @param userName - user name
   * @param prefix   - Filter prefix -- Return only entries that match this.
   * @param prevKey  - Previous key -- List starts from the next from the
   *                 prevkey
   * @param maxKeys  - Max number of keys to return.
   * @return List of Volumes.
   * @throws IOException
   */
  @Override
  public List<OmVolumeArgs> listVolumeByUser(String userName, String prefix,
      String prevKey, int maxKeys) throws IOException {
    UserGroupInformation remoteUserUgi =
        ProtobufRpcEngine.Server.getRemoteUser();
    if (isAclEnabled) {
      if (remoteUserUgi == null) {
        LOG.error("Rpc user UGI is null. Authorization failed.");
        throw new OMException("Rpc user UGI is null. Authorization failed.",
            ResultCodes.PERMISSION_DENIED);
      }
    }
    boolean auditSuccess = true;
    Map<String, String> auditMap = new LinkedHashMap<>();
    auditMap.put(OzoneConsts.PREV_KEY, prevKey);
    auditMap.put(OzoneConsts.PREFIX, prefix);
    auditMap.put(OzoneConsts.MAX_KEYS, String.valueOf(maxKeys));
    auditMap.put(OzoneConsts.USERNAME, userName);
    try {
      metrics.incNumVolumeLists();
      if (isAclEnabled) {
        // List all volumes first
        List<OmVolumeArgs> listAllVolumes = volumeManager.listVolumes(
            null, prefix, prevKey, maxKeys);
        List<OmVolumeArgs> result = new ArrayList<>();
        // Filter all volumes by LIST ACL
        for (OmVolumeArgs volumeArgs : listAllVolumes) {
          if (hasAcls(userName, ResourceType.VOLUME, StoreType.OZONE,
              ACLType.LIST, volumeArgs.getVolume(), null, null)) {
            result.add(volumeArgs);
          }
        }
        return result;
      } else {
        // When ACL is not enabled, fallback to filter by owner
        return volumeManager.listVolumes(userName, prefix, prevKey, maxKeys);
      }
    } catch (Exception ex) {
      metrics.incNumVolumeListFails();
      auditSuccess = false;
      AUDIT.logReadFailure(buildAuditMessageForFailure(OMAction.LIST_VOLUMES,
          auditMap, ex));
      throw ex;
    } finally {
      if (auditSuccess) {
        AUDIT.logReadSuccess(buildAuditMessageForSuccess(OMAction.LIST_VOLUMES,
            auditMap));
      }
    }
  }

  /**
   * Lists volume all volumes in the cluster.
   *
   * @param prefix  - Filter prefix -- Return only entries that match this.
   * @param prevKey - Previous key -- List starts from the next from the
   *                prevkey
   * @param maxKeys - Max number of keys to return.
   * @return List of Volumes.
   * @throws IOException
   */
  @Override
  public List<OmVolumeArgs> listAllVolumes(String prefix, String prevKey, int
      maxKeys) throws IOException {
    boolean auditSuccess = true;
    Map<String, String> auditMap = new LinkedHashMap<>();
    auditMap.put(OzoneConsts.PREV_KEY, prevKey);
    auditMap.put(OzoneConsts.PREFIX, prefix);
    auditMap.put(OzoneConsts.MAX_KEYS, String.valueOf(maxKeys));
    auditMap.put(OzoneConsts.USERNAME, null);
    try {
      metrics.incNumVolumeLists();
      if (!allowListAllVolumes) {
        // Only admin can list all volumes when disallowed in config
        if (isAclEnabled) {
          checkAcls(ResourceType.VOLUME, StoreType.OZONE, ACLType.LIST,
              OzoneConsts.OZONE_ROOT, null, null);
        }
      }
      return volumeManager.listVolumes(null, prefix, prevKey, maxKeys);
    } catch (Exception ex) {
      metrics.incNumVolumeListFails();
      auditSuccess = false;
      AUDIT.logReadFailure(buildAuditMessageForFailure(OMAction.LIST_VOLUMES,
          auditMap, ex));
      throw ex;
    } finally {
      if (auditSuccess) {
        AUDIT.logReadSuccess(buildAuditMessageForSuccess(OMAction.LIST_VOLUMES,
            auditMap));
      }
    }
  }

  /**
   * Creates a bucket.
   *
   * @param bucketInfo - BucketInfo to create bucket.
   * @throws IOException
   */
  @Override
  public void createBucket(OmBucketInfo bucketInfo) throws IOException {
    try {
      if (isAclEnabled) {
        checkAcls(ResourceType.VOLUME, StoreType.OZONE, ACLType.CREATE,
            bucketInfo.getVolumeName(), bucketInfo.getBucketName(), null);
      }
      metrics.incNumBucketCreates();
      bucketManager.createBucket(bucketInfo);
      AUDIT.logWriteSuccess(buildAuditMessageForSuccess(OMAction.CREATE_BUCKET,
          (bucketInfo == null) ? null : bucketInfo.toAuditMap()));
      metrics.incNumBuckets();
    } catch (Exception ex) {
      metrics.incNumBucketCreateFails();
      AUDIT.logWriteFailure(buildAuditMessageForFailure(OMAction.CREATE_BUCKET,
          (bucketInfo == null) ? null : bucketInfo.toAuditMap(), ex));
      throw ex;
    }
  }

  /**
   * {@inheritDoc}
   */
  @Override
  public List<OmBucketInfo> listBuckets(String volumeName,
      String startKey, String prefix, int maxNumOfBuckets)
      throws IOException {
    if (isAclEnabled) {
      checkAcls(ResourceType.VOLUME, StoreType.OZONE, ACLType.LIST, volumeName,
          null, null);
    }
    boolean auditSuccess = true;
    Map<String, String> auditMap = buildAuditMap(volumeName);
    auditMap.put(OzoneConsts.START_KEY, startKey);
    auditMap.put(OzoneConsts.PREFIX, prefix);
    auditMap.put(OzoneConsts.MAX_NUM_OF_BUCKETS,
        String.valueOf(maxNumOfBuckets));
    try {
      metrics.incNumBucketLists();
      return bucketManager.listBuckets(volumeName,
          startKey, prefix, maxNumOfBuckets);
    } catch (IOException ex) {
      metrics.incNumBucketListFails();
      auditSuccess = false;
      AUDIT.logReadFailure(buildAuditMessageForFailure(OMAction.LIST_BUCKETS,
          auditMap, ex));
      throw ex;
    } finally {
      if (auditSuccess) {
        AUDIT.logReadSuccess(buildAuditMessageForSuccess(OMAction.LIST_BUCKETS,
            auditMap));
      }
    }
  }

  /**
   * Gets the bucket information.
   *
   * @param volume - Volume name.
   * @param bucket - Bucket name.
   * @return OmBucketInfo or exception is thrown.
   * @throws IOException
   */
  @Override
  public OmBucketInfo getBucketInfo(String volume, String bucket)
      throws IOException {
    if (isAclEnabled) {
      checkAcls(ResourceType.BUCKET, StoreType.OZONE, ACLType.READ, volume,
          bucket, null);
    }
    boolean auditSuccess = true;
    Map<String, String> auditMap = buildAuditMap(volume);
    auditMap.put(OzoneConsts.BUCKET, bucket);
    try {
      metrics.incNumBucketInfos();
      return bucketManager.getBucketInfo(volume, bucket);
    } catch (Exception ex) {
      metrics.incNumBucketInfoFails();
      auditSuccess = false;
      AUDIT.logReadFailure(buildAuditMessageForFailure(OMAction.READ_BUCKET,
          auditMap, ex));
      throw ex;
    } finally {
      if (auditSuccess) {
        AUDIT.logReadSuccess(buildAuditMessageForSuccess(OMAction.READ_BUCKET,
            auditMap));
      }
    }
  }

  /**
   * Allocate a key.
   *
   * @param args - attributes of the key.
   * @return OpenKeySession - a handler to key that client uses to
   * talk to container.
   * @throws IOException
   */
  @Override
  public OpenKeySession openKey(OmKeyArgs args) throws IOException {
    ResolvedBucket bucket = resolveBucketLink(args);

    if (isAclEnabled) {
      try {
        checkAcls(ResourceType.KEY, StoreType.OZONE, ACLType.WRITE,
            bucket.realVolume(), bucket.realBucket(), args.getKeyName());
      } catch (OMException ex) {
        // For new keys key checkAccess call will fail as key doesn't exist.
        // Check user access for bucket.
        if (ex.getResult().equals(KEY_NOT_FOUND)) {
          checkAcls(ResourceType.BUCKET, StoreType.OZONE, ACLType.WRITE,
              bucket.realVolume(), bucket.realBucket(), args.getKeyName());
        } else {
          throw ex;
        }
      }
    }

    boolean auditSuccess = true;
    Map<String, String> auditMap = bucket.audit(args.toAuditMap());

    args = bucket.update(args);

    try {
      metrics.incNumKeyAllocates();
      return keyManager.openKey(args);
    } catch (Exception ex) {
      metrics.incNumKeyAllocateFails();
      auditSuccess = false;
      AUDIT.logWriteFailure(buildAuditMessageForFailure(OMAction.ALLOCATE_KEY,
          auditMap, ex));
      throw ex;
    } finally {
      if (auditSuccess) {
        AUDIT.logWriteSuccess(buildAuditMessageForSuccess(
            OMAction.ALLOCATE_KEY, auditMap));
      }
    }
  }

  @Override
  public void commitKey(OmKeyArgs args, long clientID)
      throws IOException {
    ResolvedBucket bucket = resolveBucketLink(args);

    if (isAclEnabled) {
      try {
        checkAcls(ResourceType.KEY, StoreType.OZONE, ACLType.WRITE,
            bucket.realVolume(), bucket.realBucket(), args.getKeyName());
      } catch (OMException ex) {
        // For new keys key checkAccess call will fail as key doesn't exist.
        // Check user access for bucket.
        if (ex.getResult().equals(KEY_NOT_FOUND)) {
          checkAcls(ResourceType.BUCKET, StoreType.OZONE, ACLType.WRITE,
              bucket.realVolume(), bucket.realBucket(), args.getKeyName());
        } else {
          throw ex;
        }
      }
    }

    Map<String, String> auditMap = bucket.audit(args.toAuditMap());
    auditMap.put(OzoneConsts.CLIENT_ID, String.valueOf(clientID));

    args = bucket.update(args);

    try {
      metrics.incNumKeyCommits();
      keyManager.commitKey(args, clientID);
      AUDIT.logWriteSuccess(buildAuditMessageForSuccess(OMAction.COMMIT_KEY,
          auditMap));
      // As when we commit the key it is visible, so we should increment here.
      // As key also can have multiple versions, we need to increment keys
      // only if version is 0. Currently we have not complete support of
      // versioning of keys. So, this can be revisited later.
      if (args.getLocationInfoList() != null &&
          args.getLocationInfoList().size() > 0 &&
          args.getLocationInfoList().get(0) != null &&
          args.getLocationInfoList().get(0).getCreateVersion() == 0) {
        metrics.incNumKeys();
      }
    } catch (Exception ex) {
      metrics.incNumKeyCommitFails();
      AUDIT.logWriteFailure(buildAuditMessageForFailure(OMAction.COMMIT_KEY,
          auditMap, ex));
      throw ex;
    }
  }

  @Override
  public OmKeyLocationInfo allocateBlock(OmKeyArgs args, long clientID,
      ExcludeList excludeList) throws IOException {
    ResolvedBucket bucket = resolveBucketLink(args);

    if (isAclEnabled) {
      try {
        checkAcls(ResourceType.KEY, StoreType.OZONE, ACLType.WRITE,
            bucket.realVolume(), bucket.realBucket(), args.getKeyName());
      } catch (OMException ex) {
        // For new keys key checkAccess call will fail as key doesn't exist.
        // Check user access for bucket.
        if (ex.getResult().equals(KEY_NOT_FOUND)) {
          checkAcls(ResourceType.BUCKET, StoreType.OZONE, ACLType.WRITE,
              bucket.realVolume(), bucket.realBucket(), args.getKeyName());
        } else {
          throw ex;
        }
      }
    }

    boolean auditSuccess = true;
    Map<String, String> auditMap = bucket.audit(args.toAuditMap());
    auditMap.put(OzoneConsts.CLIENT_ID, String.valueOf(clientID));

    args = bucket.update(args);

    try {
      metrics.incNumBlockAllocateCalls();
      return keyManager.allocateBlock(args, clientID, excludeList);
    } catch (Exception ex) {
      metrics.incNumBlockAllocateCallFails();
      auditSuccess = false;
      AUDIT.logWriteFailure(buildAuditMessageForFailure(OMAction.ALLOCATE_BLOCK,
          auditMap, ex));
      throw ex;
    } finally {
      if (auditSuccess) {
        AUDIT.logWriteSuccess(buildAuditMessageForSuccess(
            OMAction.ALLOCATE_BLOCK, auditMap));
      }
    }
  }

  /**
   * Lookup a key.
   *
   * @param args - attributes of the key.
   * @return OmKeyInfo - the info about the requested key.
   * @throws IOException
   */
  @Override
  public OmKeyInfo lookupKey(OmKeyArgs args) throws IOException {
    ResolvedBucket bucket = resolveBucketLink(args);

    if (isAclEnabled) {
      checkAcls(ResourceType.KEY, StoreType.OZONE, ACLType.READ,
          bucket.realVolume(), bucket.realBucket(), args.getKeyName());
    }

    boolean auditSuccess = true;
    Map<String, String> auditMap = bucket.audit(args.toAuditMap());

    args = bucket.update(args);

    try {
      metrics.incNumKeyLookups();
      return keyManager.lookupKey(args, getClientAddress());
    } catch (Exception ex) {
      metrics.incNumKeyLookupFails();
      auditSuccess = false;
      AUDIT.logReadFailure(buildAuditMessageForFailure(OMAction.READ_KEY,
          auditMap, ex));
      throw ex;
    } finally {
      if (auditSuccess) {
        AUDIT.logReadSuccess(buildAuditMessageForSuccess(OMAction.READ_KEY,
            auditMap));
      }
    }
  }


  @Override
  public void renameKeys(OmRenameKeys omRenameKeys)
      throws IOException {
    throw new UnsupportedOperationException("OzoneManager does not require " +
        "this to be implemented. As write requests use a new approach");
  }

  @Override
  public void renameKey(OmKeyArgs args, String toKeyName) throws IOException {
    Preconditions.checkNotNull(args);

    ResolvedBucket bucket = resolveBucketLink(args);

    if (isAclEnabled) {
      checkAcls(ResourceType.KEY, StoreType.OZONE, ACLType.WRITE,
          bucket.realVolume(), bucket.realBucket(), args.getKeyName());
    }

    Map<String, String> auditMap = bucket.audit(args.toAuditMap());
    auditMap.put(OzoneConsts.TO_KEY_NAME, toKeyName);

    args = bucket.update(args);

    try {
      metrics.incNumKeyRenames();
      keyManager.renameKey(args, toKeyName);
      AUDIT.logWriteSuccess(buildAuditMessageForSuccess(OMAction.RENAME_KEY,
          auditMap));
    } catch (IOException e) {
      metrics.incNumKeyRenameFails();
      AUDIT.logWriteFailure(buildAuditMessageForFailure(OMAction.RENAME_KEY,
          auditMap, e));
      throw e;
    }
  }

  /**
   * Deletes an existing key.
   *
   * @param args - attributes of the key.
   * @throws IOException
   */
  @Override
  public void deleteKey(OmKeyArgs args) throws IOException {
    Map<String, String> auditMap = args.toAuditMap();
    try {
      ResolvedBucket bucket = resolveBucketLink(args);
      args = bucket.update(args);

      if (isAclEnabled) {
        checkAcls(ResourceType.KEY, StoreType.OZONE, ACLType.DELETE,
            bucket.realVolume(), bucket.realBucket(), args.getKeyName());
      }

      metrics.incNumKeyDeletes();
      keyManager.deleteKey(args);
      AUDIT.logWriteSuccess(buildAuditMessageForSuccess(OMAction.DELETE_KEY,
          auditMap));
      metrics.decNumKeys();
    } catch (Exception ex) {
      metrics.incNumKeyDeleteFails();
      AUDIT.logWriteFailure(buildAuditMessageForFailure(OMAction.DELETE_KEY,
          auditMap, ex));
      throw ex;
    }
  }

  /**
   * Deletes an existing key.
   *
   * @param deleteKeys - List of keys to be deleted from volume and a bucket.
   * @throws IOException
   */
  @Override
  public void deleteKeys(OmDeleteKeys deleteKeys) throws IOException {
    throw new UnsupportedOperationException("OzoneManager does not require " +
        "this to be implemented. As write requests use a new approach");
  }

  @Override
  public List<OmKeyInfo> listKeys(String volumeName, String bucketName,
      String startKey, String keyPrefix, int maxKeys) throws IOException {

    ResolvedBucket bucket = resolveBucketLink(Pair.of(volumeName, bucketName));

    if (isAclEnabled) {
      checkAcls(ResourceType.BUCKET, StoreType.OZONE, ACLType.LIST,
          bucket.realVolume(), bucket.realBucket(), keyPrefix);
    }

    boolean auditSuccess = true;
    Map<String, String> auditMap = bucket.audit();
    auditMap.put(OzoneConsts.START_KEY, startKey);
    auditMap.put(OzoneConsts.MAX_KEYS, String.valueOf(maxKeys));
    auditMap.put(OzoneConsts.KEY_PREFIX, keyPrefix);

    try {
      metrics.incNumKeyLists();
      return keyManager.listKeys(bucket.realVolume(), bucket.realBucket(),
          startKey, keyPrefix, maxKeys);
    } catch (IOException ex) {
      metrics.incNumKeyListFails();
      auditSuccess = false;
      AUDIT.logReadFailure(buildAuditMessageForFailure(OMAction.LIST_KEYS,
          auditMap, ex));
      throw ex;
    } finally {
      if (auditSuccess) {
        AUDIT.logReadSuccess(buildAuditMessageForSuccess(OMAction.LIST_KEYS,
            auditMap));
      }
    }
  }

  @Override
  public List<RepeatedOmKeyInfo> listTrash(String volumeName,
      String bucketName, String startKeyName, String keyPrefix, int maxKeys)
      throws IOException {

    // bucket links not supported

    if (isAclEnabled) {
      checkAcls(ResourceType.BUCKET, StoreType.OZONE, ACLType.LIST,
          volumeName, bucketName, keyPrefix);
    }

    boolean auditSuccess = true;
    Map<String, String> auditMap = buildAuditMap(volumeName);
    auditMap.put(OzoneConsts.BUCKET, bucketName);
    auditMap.put(OzoneConsts.START_KEY, startKeyName);
    auditMap.put(OzoneConsts.KEY_PREFIX, keyPrefix);
    auditMap.put(OzoneConsts.MAX_KEYS, String.valueOf(maxKeys));

    try {
      metrics.incNumTrashKeyLists();
      return keyManager.listTrash(volumeName, bucketName,
          startKeyName, keyPrefix, maxKeys);
    } catch (IOException ex) {
      metrics.incNumTrashKeyListFails();
      auditSuccess = false;
      AUDIT.logReadFailure(buildAuditMessageForFailure(OMAction.LIST_TRASH,
          auditMap, ex));
      throw ex;
    } finally {
      if (auditSuccess) {
        AUDIT.logReadSuccess(buildAuditMessageForSuccess(OMAction.LIST_TRASH,
            auditMap));
      }
    }
  }

  /**
   * Sets bucket property from args.
   *
   * @param args - BucketArgs.
   * @throws IOException
   */
  @Override
  public void setBucketProperty(OmBucketArgs args)
      throws IOException {
    if (isAclEnabled) {
      checkAcls(ResourceType.BUCKET, StoreType.OZONE, ACLType.WRITE,
          args.getVolumeName(), args.getBucketName(), null);
    }
    try {
      metrics.incNumBucketUpdates();
      bucketManager.setBucketProperty(args);
      AUDIT.logWriteSuccess(buildAuditMessageForSuccess(OMAction.UPDATE_BUCKET,
          (args == null) ? null : args.toAuditMap()));
    } catch (Exception ex) {
      metrics.incNumBucketUpdateFails();
      AUDIT.logWriteFailure(buildAuditMessageForFailure(OMAction.UPDATE_BUCKET,
          (args == null) ? null : args.toAuditMap(), ex));
      throw ex;
    }
  }

  /**
   * Deletes an existing empty bucket from volume.
   *
   * @param volume - Name of the volume.
   * @param bucket - Name of the bucket.
   * @throws IOException
   */
  @Override
  public void deleteBucket(String volume, String bucket) throws IOException {
    if (isAclEnabled) {
      checkAcls(ResourceType.BUCKET, StoreType.OZONE, ACLType.WRITE, volume,
          bucket, null);
    }
    Map<String, String> auditMap = buildAuditMap(volume);
    auditMap.put(OzoneConsts.BUCKET, bucket);
    try {
      metrics.incNumBucketDeletes();
      bucketManager.deleteBucket(volume, bucket);
      AUDIT.logWriteSuccess(buildAuditMessageForSuccess(OMAction.DELETE_BUCKET,
          auditMap));
      metrics.decNumBuckets();
    } catch (Exception ex) {
      metrics.incNumBucketDeleteFails();
      AUDIT.logWriteFailure(buildAuditMessageForFailure(OMAction.DELETE_BUCKET,
          auditMap, ex));
      throw ex;
    }
  }

  private Map<String, String> buildAuditMap(String volume) {
    Map<String, String> auditMap = new LinkedHashMap<>();
    auditMap.put(OzoneConsts.VOLUME, volume);
    return auditMap;
  }

  public AuditLogger getAuditLogger() {
    return AUDIT;
  }

  @Override
  public AuditMessage buildAuditMessageForSuccess(AuditAction op,
      Map<String, String> auditMap) {

    return new AuditMessage.Builder()
        .setUser(getRemoteUserName())
        .atIp(Server.getRemoteAddress())
        .forOperation(op)
        .withParams(auditMap)
        .withResult(AuditEventStatus.SUCCESS)
        .build();
  }

  @Override
  public AuditMessage buildAuditMessageForFailure(AuditAction op,
      Map<String, String> auditMap, Throwable throwable) {

    return new AuditMessage.Builder()
        .setUser(getRemoteUserName())
        .atIp(Server.getRemoteAddress())
        .forOperation(op)
        .withParams(auditMap)
        .withResult(AuditEventStatus.FAILURE)
        .withException(throwable)
        .build();
  }

  private void registerMXBean() {
    Map<String, String> jmxProperties = new HashMap<>();
    jmxProperties.put("component", "ServerRuntime");
    this.omInfoBeanName = HddsUtils.registerWithJmxProperties(
        "OzoneManager", "OzoneManagerInfo", jmxProperties, this);
  }

  private void unregisterMXBean() {
    if (this.omInfoBeanName != null) {
      MBeans.unregister(this.omInfoBeanName);
      this.omInfoBeanName = null;
    }
  }

  private static String getClientAddress() {
    String clientMachine = Server.getRemoteAddress();
    if (clientMachine == null) { //not a RPC client
      clientMachine = "";
    }
    return clientMachine;
  }

  @Override
  public String getRpcPort() {
    return "" + omRpcAddress.getPort();
  }

  @VisibleForTesting
  public OzoneManagerHttpServer getHttpServer() {
    return httpServer;
  }

  @Override
  public List<ServiceInfo> getServiceList() throws IOException {
    // When we implement multi-home this call has to be handled properly.
    List<ServiceInfo> services = new ArrayList<>();
    ServiceInfo.Builder omServiceInfoBuilder = ServiceInfo.newBuilder()
        .setNodeType(HddsProtos.NodeType.OM)
        .setHostname(omRpcAddress.getHostName())
        .addServicePort(ServicePort.newBuilder()
            .setType(ServicePort.Type.RPC)
            .setValue(omRpcAddress.getPort())
            .build());
    if (httpServer != null
        && httpServer.getHttpAddress() != null) {
      omServiceInfoBuilder.addServicePort(ServicePort.newBuilder()
          .setType(ServicePort.Type.HTTP)
          .setValue(httpServer.getHttpAddress().getPort())
          .build());
    }
    if (httpServer != null
        && httpServer.getHttpsAddress() != null) {
      omServiceInfoBuilder.addServicePort(ServicePort.newBuilder()
          .setType(ServicePort.Type.HTTPS)
          .setValue(httpServer.getHttpsAddress().getPort())
          .build());
    }

    // Since this OM is processing the request, we can assume it to be the
    // leader OM

    OMRoleInfo omRole = OMRoleInfo.newBuilder()
        .setNodeId(getOMNodeId())
        .setServerRole(RaftPeerRole.LEADER.name())
        .build();
    omServiceInfoBuilder.setOmRoleInfo(omRole);

    if (isRatisEnabled) {
      if (omRatisServer != null) {
        omServiceInfoBuilder.addServicePort(ServicePort.newBuilder()
            .setType(ServicePort.Type.RATIS)
            .setValue(omNodeDetails.getRatisPort())
            .build());
      }

      for (OMNodeDetails peerNode : peerNodes) {
        ServiceInfo.Builder peerOmServiceInfoBuilder = ServiceInfo.newBuilder()
            .setNodeType(HddsProtos.NodeType.OM)
            .setHostname(peerNode.getHostName())
            .addServicePort(ServicePort.newBuilder()
                .setType(ServicePort.Type.RPC)
                .setValue(peerNode.getRpcPort())
                .build());

        OMRoleInfo peerOmRole = OMRoleInfo.newBuilder()
            .setNodeId(peerNode.getOMNodeId())
            .setServerRole(RaftPeerRole.FOLLOWER.name())
            .build();
        peerOmServiceInfoBuilder.setOmRoleInfo(peerOmRole);

        services.add(peerOmServiceInfoBuilder.build());
      }
    }

    services.add(omServiceInfoBuilder.build());

    // For client we have to return SCM with container protocol port,
    // not block protocol.
    InetSocketAddress scmAddr = getScmAddressForClients(
        configuration);
    ServiceInfo.Builder scmServiceInfoBuilder = ServiceInfo.newBuilder()
        .setNodeType(HddsProtos.NodeType.SCM)
        .setHostname(scmAddr.getHostName())
        .addServicePort(ServicePort.newBuilder()
            .setType(ServicePort.Type.RPC)
            .setValue(scmAddr.getPort()).build());
    services.add(scmServiceInfoBuilder.build());

    metrics.incNumGetServiceLists();
    // For now there is no exception that can can happen in this call,
    // so failure metrics is not handled. In future if there is any need to
    // handle exception in this method, we need to incorporate
    // metrics.incNumGetServiceListFails()
    return services;
  }

  @Override
  public ServiceInfoEx getServiceInfo() throws IOException {
    return new ServiceInfoEx(getServiceList(), caCertPem);
  }

  @Override
  public StatusAndMessages finalizeUpgrade(String upgradeClientID)
      throws IOException {
    return upgradeFinalizer.finalize(upgradeClientID, this);
  }

  @Override
  public StatusAndMessages queryUpgradeFinalizationProgress(
      String upgradeClientID, boolean takeover
  ) throws IOException {
    return upgradeFinalizer.reportStatus(upgradeClientID, takeover);
  }

  @Override
  /**
   * {@inheritDoc}
   */
  public S3SecretValue getS3Secret(String kerberosID) throws IOException {
    UserGroupInformation user = ProtobufRpcEngine.Server.getRemoteUser();

    // Check whether user name passed is matching with the current user or not.
    if (!user.getUserName().equals(kerberosID)) {
      throw new OMException("User mismatch. Requested user name is " +
          "mismatched " + kerberosID + ", with current user " +
          user.getUserName(), OMException.ResultCodes.USER_MISMATCH);
    }
    return s3SecretManager.getS3Secret(kerberosID);
  }

  @Override
  public OmMultipartInfo initiateMultipartUpload(OmKeyArgs keyArgs) throws
      IOException {

    Preconditions.checkNotNull(keyArgs);
    ResolvedBucket bucket = resolveBucketLink(keyArgs);

    Map<String, String> auditMap = bucket.audit(keyArgs.toAuditMap());

    keyArgs = bucket.update(keyArgs);

    metrics.incNumInitiateMultipartUploads();
    try {
      OmMultipartInfo result = keyManager.initiateMultipartUpload(keyArgs);
      AUDIT.logWriteSuccess(buildAuditMessageForSuccess(
          OMAction.INITIATE_MULTIPART_UPLOAD, auditMap));
      return result;
    } catch (IOException ex) {
      AUDIT.logWriteFailure(buildAuditMessageForFailure(
          OMAction.INITIATE_MULTIPART_UPLOAD, auditMap, ex));
      metrics.incNumInitiateMultipartUploadFails();
      throw ex;
    }
  }

  @Override
  public OmMultipartCommitUploadPartInfo commitMultipartUploadPart(
      OmKeyArgs keyArgs, long clientID) throws IOException {

    Preconditions.checkNotNull(keyArgs);
    ResolvedBucket bucket = resolveBucketLink(keyArgs);

    Map<String, String> auditMap = bucket.audit(keyArgs.toAuditMap());

    keyArgs = bucket.update(keyArgs);

    metrics.incNumCommitMultipartUploadParts();
    try {
      OmMultipartCommitUploadPartInfo result =
          keyManager.commitMultipartUploadPart(keyArgs, clientID);
      AUDIT.logWriteSuccess(buildAuditMessageForSuccess(
          OMAction.COMMIT_MULTIPART_UPLOAD_PARTKEY, auditMap));
      return result;
    } catch (IOException ex) {
      AUDIT.logWriteFailure(buildAuditMessageForFailure(
          OMAction.INITIATE_MULTIPART_UPLOAD, auditMap, ex));
      metrics.incNumCommitMultipartUploadPartFails();
      throw ex;
    }
  }

  @Override
  public OmMultipartUploadCompleteInfo completeMultipartUpload(
      OmKeyArgs omKeyArgs, OmMultipartUploadCompleteList multipartUploadList)
      throws IOException {

    Preconditions.checkNotNull(omKeyArgs);
    ResolvedBucket bucket = resolveBucketLink(omKeyArgs);

    Map<String, String> auditMap = bucket.audit(omKeyArgs.toAuditMap());
    auditMap.put(OzoneConsts.MULTIPART_LIST, multipartUploadList
        .getMultipartMap().toString());

    omKeyArgs = bucket.update(omKeyArgs);

    metrics.incNumCompleteMultipartUploads();
    try {
      OmMultipartUploadCompleteInfo result = keyManager.completeMultipartUpload(
              omKeyArgs, multipartUploadList);
      AUDIT.logWriteSuccess(buildAuditMessageForSuccess(OMAction
          .COMPLETE_MULTIPART_UPLOAD, auditMap));
      return result;
    } catch (IOException ex) {
      metrics.incNumCompleteMultipartUploadFails();
      AUDIT.logWriteFailure(buildAuditMessageForFailure(OMAction
          .COMPLETE_MULTIPART_UPLOAD, auditMap, ex));
      throw ex;
    }
  }

  @Override
  public void abortMultipartUpload(OmKeyArgs omKeyArgs) throws IOException {

    Preconditions.checkNotNull(omKeyArgs);
    ResolvedBucket bucket = resolveBucketLink(omKeyArgs);

    Map<String, String> auditMap = bucket.audit(omKeyArgs.toAuditMap());

    omKeyArgs = bucket.update(omKeyArgs);

    metrics.incNumAbortMultipartUploads();
    try {
      keyManager.abortMultipartUpload(omKeyArgs);
      AUDIT.logWriteSuccess(buildAuditMessageForSuccess(OMAction
          .COMPLETE_MULTIPART_UPLOAD, auditMap));
    } catch (IOException ex) {
      metrics.incNumAbortMultipartUploadFails();
      AUDIT.logWriteFailure(buildAuditMessageForFailure(OMAction
          .COMPLETE_MULTIPART_UPLOAD, auditMap, ex));
      throw ex;
    }

  }

  @Override
  public OmMultipartUploadListParts listParts(final String volumeName,
      final String bucketName, String keyName, String uploadID,
      int partNumberMarker, int maxParts)  throws IOException {

    ResolvedBucket bucket = resolveBucketLink(Pair.of(volumeName, bucketName));

    Map<String, String> auditMap = bucket.audit();
    auditMap.put(OzoneConsts.KEY, keyName);
    auditMap.put(OzoneConsts.UPLOAD_ID, uploadID);
    auditMap.put(OzoneConsts.PART_NUMBER_MARKER,
        Integer.toString(partNumberMarker));
    auditMap.put(OzoneConsts.MAX_PARTS, Integer.toString(maxParts));

    metrics.incNumListMultipartUploadParts();
    try {
      OmMultipartUploadListParts omMultipartUploadListParts =
          keyManager.listParts(bucket.realVolume(), bucket.realBucket(),
              keyName, uploadID, partNumberMarker, maxParts);
      AUDIT.logWriteSuccess(buildAuditMessageForSuccess(OMAction
          .LIST_MULTIPART_UPLOAD_PARTS, auditMap));
      return omMultipartUploadListParts;
    } catch (IOException ex) {
      metrics.incNumListMultipartUploadPartFails();
      AUDIT.logWriteFailure(buildAuditMessageForFailure(OMAction
          .LIST_MULTIPART_UPLOAD_PARTS, auditMap, ex));
      throw ex;
    }
  }

  @Override
  public OmMultipartUploadList listMultipartUploads(String volumeName,
      String bucketName, String prefix) throws IOException {

    ResolvedBucket bucket = resolveBucketLink(Pair.of(volumeName, bucketName));

    Map<String, String> auditMap = bucket.audit();
    auditMap.put(OzoneConsts.PREFIX, prefix);

    metrics.incNumListMultipartUploads();
    try {
      OmMultipartUploadList omMultipartUploadList =
          keyManager.listMultipartUploads(bucket.realVolume(),
              bucket.realBucket(), prefix);
      AUDIT.logWriteSuccess(buildAuditMessageForSuccess(OMAction
          .LIST_MULTIPART_UPLOADS, auditMap));
      return omMultipartUploadList;

    } catch (IOException ex) {
      metrics.incNumListMultipartUploadFails();
      AUDIT.logWriteFailure(buildAuditMessageForFailure(OMAction
          .LIST_MULTIPART_UPLOADS, auditMap, ex));
      throw ex;
    }

  }

  @Override
  public OzoneFileStatus getFileStatus(OmKeyArgs args) throws IOException {
    ResolvedBucket bucket = resolveBucketLink(args);

    boolean auditSuccess = true;
    Map<String, String> auditMap = bucket.audit(args.toAuditMap());

    args = bucket.update(args);

    try {
      metrics.incNumGetFileStatus();
      return keyManager.getFileStatus(args, getClientAddress());
    } catch (IOException ex) {
      metrics.incNumGetFileStatusFails();
      auditSuccess = false;
      AUDIT.logReadFailure(
          buildAuditMessageForFailure(OMAction.GET_FILE_STATUS, auditMap, ex));
      throw ex;
    } finally {
      if (auditSuccess) {
        AUDIT.logReadSuccess(
            buildAuditMessageForSuccess(OMAction.GET_FILE_STATUS, auditMap));
      }
    }
  }

  private ResourceType getResourceType(OmKeyArgs args) {
    if (args.getKeyName() == null || args.getKeyName().length() == 0) {
      return ResourceType.BUCKET;
    }
    return ResourceType.KEY;
  }

  @Override
  public void createDirectory(OmKeyArgs args) throws IOException {
    ResolvedBucket bucket = resolveBucketLink(args);

    boolean auditSuccess = true;
    Map<String, String> auditMap = bucket.audit(args.toAuditMap());

    args = bucket.update(args);

    try {
      metrics.incNumCreateDirectory();
      keyManager.createDirectory(args);
    } catch (IOException ex) {
      metrics.incNumCreateDirectoryFails();
      auditSuccess = false;
      AUDIT.logWriteFailure(
          buildAuditMessageForFailure(OMAction.CREATE_DIRECTORY, auditMap, ex));
      throw ex;
    } finally {
      if (auditSuccess) {
        AUDIT.logWriteSuccess(
            buildAuditMessageForSuccess(OMAction.CREATE_DIRECTORY, auditMap));
      }
    }
  }

  @Override
  public OpenKeySession createFile(OmKeyArgs args, boolean overWrite,
      boolean recursive) throws IOException {
    ResolvedBucket bucket = resolveBucketLink(args);

    boolean auditSuccess = true;
    Map<String, String> auditMap = bucket.audit(args.toAuditMap());

    args = bucket.update(args);

    try {
      metrics.incNumCreateFile();
      return keyManager.createFile(args, overWrite, recursive);
    } catch (Exception ex) {
      metrics.incNumCreateFileFails();
      auditSuccess = false;
      AUDIT.logWriteFailure(buildAuditMessageForFailure(OMAction.CREATE_FILE,
          auditMap, ex));
      throw ex;
    } finally {
      if (auditSuccess) {
        AUDIT.logWriteSuccess(buildAuditMessageForSuccess(
            OMAction.CREATE_FILE, auditMap));
      }
    }
  }

  @Override
  public OmKeyInfo lookupFile(OmKeyArgs args) throws IOException {
    ResolvedBucket bucket = resolveBucketLink(args);

    if (isAclEnabled) {
      checkAcls(ResourceType.KEY, StoreType.OZONE, ACLType.READ,
          bucket.realVolume(), bucket.realBucket(), args.getKeyName());
    }

    boolean auditSuccess = true;
    Map<String, String> auditMap = bucket.audit(args.toAuditMap());

    args = bucket.update(args);

    try {
      metrics.incNumLookupFile();
      return keyManager.lookupFile(args, getClientAddress());
    } catch (Exception ex) {
      metrics.incNumLookupFileFails();
      auditSuccess = false;
      AUDIT.logWriteFailure(buildAuditMessageForFailure(OMAction.LOOKUP_FILE,
          auditMap, ex));
      throw ex;
    } finally {
      if (auditSuccess) {
        AUDIT.logWriteSuccess(buildAuditMessageForSuccess(
            OMAction.LOOKUP_FILE, auditMap));
      }
    }
  }

  @Override
  public List<OzoneFileStatus> listStatus(OmKeyArgs args, boolean recursive,
      String startKey, long numEntries) throws IOException {

    ResolvedBucket bucket = resolveBucketLink(args);

    if (isAclEnabled) {
      checkAcls(getResourceType(args), StoreType.OZONE, ACLType.READ,
          bucket.realVolume(), bucket.realBucket(), args.getKeyName());
    }

    boolean auditSuccess = true;
    Map<String, String> auditMap = bucket.audit(args.toAuditMap());

    args = bucket.update(args);

    try {
      metrics.incNumListStatus();
      return keyManager.listStatus(args, recursive, startKey, numEntries,
              getClientAddress());
    } catch (Exception ex) {
      metrics.incNumListStatusFails();
      auditSuccess = false;
      AUDIT.logReadFailure(buildAuditMessageForFailure(OMAction.LIST_STATUS,
          auditMap, ex));
      throw ex;
    } finally {
      if (auditSuccess) {
        AUDIT.logReadSuccess(buildAuditMessageForSuccess(
            OMAction.LIST_STATUS, auditMap));
      }
    }
  }

  private void auditAcl(OzoneObj ozoneObj, List<OzoneAcl> ozoneAcl,
      OMAction omAction, Exception ex) {
    Map<String, String> auditMap = ozoneObj.toAuditMap();
    if (ozoneAcl != null) {
      auditMap.put(OzoneConsts.ACL, ozoneAcl.toString());
    }

    if (ex == null) {
      AUDIT.logWriteSuccess(
          buildAuditMessageForSuccess(omAction, auditMap));
    } else {
      AUDIT.logWriteFailure(
          buildAuditMessageForFailure(omAction, auditMap, ex));
    }
  }

  /**
   * Add acl for Ozone object. Return true if acl is added successfully else
   * false.
   *
   * @param obj Ozone object for which acl should be added.
   * @param acl ozone acl to be added.
   * @throws IOException if there is error.
   */
  @Override
  public boolean addAcl(OzoneObj obj, OzoneAcl acl) throws IOException {
    boolean auditSuccess = true;

    try {
      if (isAclEnabled) {
        checkAcls(obj.getResourceType(), obj.getStoreType(), ACLType.WRITE_ACL,
            obj.getVolumeName(), obj.getBucketName(), obj.getKeyName());
      }
      metrics.incNumAddAcl();
      switch (obj.getResourceType()) {
      case VOLUME:
        return volumeManager.addAcl(obj, acl);
      case BUCKET:
        return bucketManager.addAcl(obj, acl);
      case KEY:
        return keyManager.addAcl(obj, acl);
      case PREFIX:
        return prefixManager.addAcl(obj, acl);
      default:
        throw new OMException("Unexpected resource type: " +
            obj.getResourceType(), INVALID_REQUEST);
      }
    } catch (Exception ex) {
      auditSuccess = false;
      auditAcl(obj, Arrays.asList(acl), OMAction.ADD_ACL, ex);
      throw ex;
    } finally {
      if (auditSuccess) {
        auditAcl(obj, Arrays.asList(acl), OMAction.ADD_ACL, null);
      }
    }
  }

  /**
   * Remove acl for Ozone object. Return true if acl is removed successfully
   * else false.
   *
   * @param obj Ozone object.
   * @param acl Ozone acl to be removed.
   * @throws IOException if there is error.
   */
  @Override
  public boolean removeAcl(OzoneObj obj, OzoneAcl acl) throws IOException {
    boolean auditSuccess = true;

    try {
      if (isAclEnabled) {
        checkAcls(obj.getResourceType(), obj.getStoreType(), ACLType.WRITE_ACL,
            obj.getVolumeName(), obj.getBucketName(), obj.getKeyName());
      }
      metrics.incNumRemoveAcl();
      switch (obj.getResourceType()) {
      case VOLUME:
        return volumeManager.removeAcl(obj, acl);
      case BUCKET:
        return bucketManager.removeAcl(obj, acl);
      case KEY:
        return keyManager.removeAcl(obj, acl);
      case PREFIX:
        return prefixManager.removeAcl(obj, acl);

      default:
        throw new OMException("Unexpected resource type: " +
            obj.getResourceType(), INVALID_REQUEST);
      }
    } catch (Exception ex) {
      auditSuccess = false;
      auditAcl(obj, Arrays.asList(acl), OMAction.REMOVE_ACL, ex);
      throw ex;
    } finally {
      if (auditSuccess) {
        auditAcl(obj, Arrays.asList(acl), OMAction.REMOVE_ACL, null);
      }
    }
  }

  /**
   * Acls to be set for given Ozone object. This operations reset ACL for given
   * object to list of ACLs provided in argument.
   *
   * @param obj  Ozone object.
   * @param acls List of acls.
   * @throws IOException if there is error.
   */
  @Override
  public boolean setAcl(OzoneObj obj, List<OzoneAcl> acls) throws IOException {
    boolean auditSuccess = true;

    try {
      if (isAclEnabled) {
        checkAcls(obj.getResourceType(), obj.getStoreType(), ACLType.WRITE_ACL,
            obj.getVolumeName(), obj.getBucketName(), obj.getKeyName());
      }
      metrics.incNumSetAcl();
      switch (obj.getResourceType()) {
      case VOLUME:
        return volumeManager.setAcl(obj, acls);
      case BUCKET:
        return bucketManager.setAcl(obj, acls);
      case KEY:
        return keyManager.setAcl(obj, acls);
      case PREFIX:
        return prefixManager.setAcl(obj, acls);
      default:
        throw new OMException("Unexpected resource type: " +
            obj.getResourceType(), INVALID_REQUEST);
      }
    } catch (Exception ex) {
      auditSuccess = false;
      auditAcl(obj, acls, OMAction.SET_ACL, ex);
      throw ex;
    } finally {
      if (auditSuccess) {
        auditAcl(obj, acls, OMAction.SET_ACL, null);
      }
    }
  }

  /**
   * Returns list of ACLs for given Ozone object.
   *
   * @param obj Ozone object.
   * @throws IOException if there is error.
   */
  @Override
  public List<OzoneAcl> getAcl(OzoneObj obj) throws IOException {
    boolean auditSuccess = true;

    try {
      if (isAclEnabled) {
        checkAcls(obj.getResourceType(), obj.getStoreType(), ACLType.READ_ACL,
            obj.getVolumeName(), obj.getBucketName(), obj.getKeyName());
      }
      metrics.incNumGetAcl();
      switch (obj.getResourceType()) {
      case VOLUME:
        return volumeManager.getAcl(obj);
      case BUCKET:
        return bucketManager.getAcl(obj);
      case KEY:
        return keyManager.getAcl(obj);
      case PREFIX:
        return prefixManager.getAcl(obj);

      default:
        throw new OMException("Unexpected resource type: " +
            obj.getResourceType(), INVALID_REQUEST);
      }
    } catch (Exception ex) {
      auditSuccess = false;
      auditAcl(obj, null, OMAction.GET_ACL, ex);
      throw ex;
    } finally {
      if (auditSuccess) {
        auditAcl(obj, null, OMAction.GET_ACL, null);
      }
    }
  }

  /**
   * Download and install latest checkpoint from leader OM.
   *
   * @param leaderId peerNodeID of the leader OM
   * @return If checkpoint is installed successfully, return the
   *         corresponding termIndex. Otherwise, return null.
   */
  public TermIndex installSnapshotFromLeader(String leaderId) {
    if (omSnapshotProvider == null) {
      LOG.error("OM Snapshot Provider is not configured as there are no peer " +
          "nodes.");
      return null;
    }

    DBCheckpoint omDBCheckpoint = getDBCheckpointFromLeader(leaderId);
    LOG.info("Downloaded checkpoint from Leader {} to the location {}",
        leaderId, omDBCheckpoint.getCheckpointLocation());

    TermIndex termIndex = null;
    try {
      termIndex = installCheckpoint(leaderId, omDBCheckpoint);
    } catch (Exception ex) {
      LOG.error("Failed to install snapshot from Leader OM.", ex);
    }
    return termIndex;
  }

  /**
   * Install checkpoint. If the checkpoints snapshot index is greater than
   * OM's last applied transaction index, then re-initialize the OM
   * state via this checkpoint. Before re-initializing OM state, the OM Ratis
   * server should be stopped so that no new transactions can be applied.
   */
  TermIndex installCheckpoint(String leaderId, DBCheckpoint omDBCheckpoint)
      throws Exception {

    Path checkpointLocation = omDBCheckpoint.getCheckpointLocation();
    OMTransactionInfo checkpointTrxnInfo = OzoneManagerRatisUtils
        .getTrxnInfoFromCheckpoint(configuration, checkpointLocation);

    LOG.info("Installing checkpoint with OMTransactionInfo {}",
        checkpointTrxnInfo);

    return installCheckpoint(leaderId, checkpointLocation, checkpointTrxnInfo);
  }

  TermIndex installCheckpoint(String leaderId, Path checkpointLocation,
      OMTransactionInfo checkpointTrxnInfo) throws Exception {

    File oldDBLocation = metadataManager.getStore().getDbLocation();
    try {
      // Stop Background services
      stopServices();

      // Pause the State Machine so that no new transactions can be applied.
      // This action also clears the OM Double Buffer so that if there are any
      // pending transactions in the buffer, they are discarded.
      omRatisServer.getOmStateMachine().pause();
    } catch (Exception e) {
      LOG.error("Failed to stop/ pause the services. Cannot proceed with " +
          "installing the new checkpoint.");
      // During stopServices, if KeyManager was stopped successfully and
      // OMMetadataManager stop failed, we should restart the KeyManager.
      keyManager.start(configuration);
      throw e;
    }

    File dbBackup = null;
    TermIndex termIndex = omRatisServer.getLastAppliedTermIndex();
    long term = termIndex.getTerm();
    long lastAppliedIndex = termIndex.getIndex();

    // Check if current applied log index is smaller than the downloaded
    // checkpoint transaction index. If yes, proceed by stopping the ratis
    // server so that the OM state can be re-initialized. If no then do not
    // proceed with installSnapshot.
    boolean canProceed = OzoneManagerRatisUtils.verifyTransactionInfo(
        checkpointTrxnInfo, lastAppliedIndex, leaderId, checkpointLocation);

    if (canProceed) {
      try {
        dbBackup = replaceOMDBWithCheckpoint(lastAppliedIndex, oldDBLocation,
            checkpointLocation);
        term = checkpointTrxnInfo.getTerm();
        lastAppliedIndex = checkpointTrxnInfo.getTransactionIndex();
        LOG.info("Replaced DB with checkpoint from OM: {}, term: {}, index: {}",
            leaderId, term, lastAppliedIndex);
      } catch (Exception e) {
        LOG.error("Failed to install Snapshot from {} as OM failed to replace" +
            " DB with downloaded checkpoint. Reloading old OM state.", e);
      }
    } else {
      LOG.warn("Cannot proceed with InstallSnapshot as OM is at TermIndex {} " +
          "and checkpoint has lower TermIndex {}. Reloading old state of OM.",
          termIndex, checkpointTrxnInfo.getTermIndex());
    }

    // Reload the OM DB store with the new checkpoint.
    // Restart (unpause) the state machine and update its last applied index
    // to the installed checkpoint's snapshot index.
    try {
      reloadOMState(lastAppliedIndex, term);
      omRatisServer.getOmStateMachine().unpause(lastAppliedIndex, term);
      LOG.info("Reloaded OM state with Term: {} and Index: {}", term,
          lastAppliedIndex);
    } catch (IOException ex) {
      String errorMsg = "Failed to reload OM state and instantiate services.";
      exitManager.exitSystem(1, errorMsg, ex, LOG);
    }

    // Delete the backup DB
    try {
      if (dbBackup != null) {
        FileUtils.deleteFully(dbBackup);
      }
    } catch (IOException e) {
      LOG.error("Failed to delete the backup of the original DB {}", dbBackup);
    }

    if (lastAppliedIndex != checkpointTrxnInfo.getTransactionIndex()) {
      // Install Snapshot failed and old state was reloaded. Return null to
      // Ratis to indicate that installation failed.
      return null;
    }

    // TODO: We should only return the snpashotIndex to the leader.
    //  Should be fixed after RATIS-586
    TermIndex newTermIndex = TermIndex.newTermIndex(term, lastAppliedIndex);
    return newTermIndex;
  }


  /**
   * Download the latest OM DB checkpoint from the leader OM.
   *
   * @param leaderId OMNodeID of the leader OM node.
   * @return latest DB checkpoint from leader OM.
   */
  private DBCheckpoint getDBCheckpointFromLeader(String leaderId) {
    LOG.info("Downloading checkpoint from leader OM {} and reloading state " +
        "from the checkpoint.", leaderId);

    try {
      return omSnapshotProvider.getOzoneManagerDBSnapshot(leaderId);
    } catch (IOException e) {
      LOG.error("Failed to download checkpoint from OM leader {}", leaderId, e);
    }
    return null;
  }

  void stopServices() throws Exception {
    keyManager.stop();
    stopSecretManager();
    metadataManager.stop();
  }

  /**
   * Replace the current OM DB with the new DB checkpoint.
   *
   * @param lastAppliedIndex the last applied index in the current OM DB.
   * @param checkpointPath   path to the new DB checkpoint
   * @return location of backup of the original DB
   * @throws Exception
   */
  File replaceOMDBWithCheckpoint(long lastAppliedIndex, File oldDB,
      Path checkpointPath) throws IOException {

    // Take a backup of the current DB
    String dbBackupName = OzoneConsts.OM_DB_BACKUP_PREFIX +
        lastAppliedIndex + "_" + System.currentTimeMillis();
    File dbDir = oldDB.getParentFile();
    File dbBackup = new File(dbDir, dbBackupName);

    try {
      Files.move(oldDB.toPath(), dbBackup.toPath());
    } catch (IOException e) {
      LOG.error("Failed to create a backup of the current DB. Aborting " +
          "snapshot installation.");
      throw e;
    }

    // Move the new DB checkpoint into the om metadata dir
    Path markerFile = new File(dbDir, DB_TRANSIENT_MARKER).toPath();
    try {
      // Create a Transient Marker file. This file will be deleted if the
      // checkpoint DB is successfully moved to the old DB location or if the
      // old DB backup is reset to its location. If not, then the OM DB is in
      // an inconsistent state and this marker file will fail OM from
      // starting up.
      Files.createFile(markerFile);
      Files.move(checkpointPath, oldDB.toPath());
      Files.deleteIfExists(markerFile);
    } catch (IOException e) {
      LOG.error("Failed to move downloaded DB checkpoint {} to metadata " +
              "directory {}. Resetting to original DB.", checkpointPath,
          oldDB.toPath());
      try {
        Files.move(dbBackup.toPath(), oldDB.toPath());
        Files.deleteIfExists(markerFile);
      } catch (IOException ex) {
        String errorMsg = "Failed to reset to original DB. OM is in an " +
            "inconsistent state.";
        ExitUtils.terminate(1, errorMsg, ex, LOG);
      }
      throw e;
    }
    return dbBackup;
  }

  /**
   * Re-instantiate MetadataManager with new DB checkpoint.
   * All the classes which use/ store MetadataManager should also be updated
   * with the new MetadataManager instance.
   */
  void reloadOMState(long newSnapshotIndex, long newSnapshotTermIndex)
      throws IOException {

    instantiateServices();

    // Restart required services
    metadataManager.start(configuration);
    keyManager.start(configuration);

    // Set metrics and start metrics back ground thread
    metrics.setNumVolumes(metadataManager.countRowsInTable(metadataManager
        .getVolumeTable()));
    metrics.setNumBuckets(metadataManager.countRowsInTable(metadataManager
        .getBucketTable()));
    metrics.setNumKeys(metadataManager.countEstimatedRowsInTable(metadataManager
        .getKeyTable()));

    // Delete the omMetrics file if it exists and save the a new metrics file
    // with new data
    Files.deleteIfExists(getMetricsStorageFile().toPath());
    saveOmMetrics();

    // Update OM snapshot index with the new snapshot index (from the new OM
    // DB state).
    omRatisSnapshotInfo.updateTermIndex(newSnapshotTermIndex, newSnapshotIndex);
  }

  public static Logger getLogger() {
    return LOG;
  }

  public OzoneConfiguration getConfiguration() {
    return configuration;
  }

  public static void setTestSecureOmFlag(boolean testSecureOmFlag) {
    OzoneManager.testSecureOmFlag = testSecureOmFlag;
  }

  public String getOMNodeId() {
    return omNodeDetails.getOMNodeId();
  }

  public String getOMServiceId() {
    return omNodeDetails.getOMServiceId();
  }

  @VisibleForTesting
  public List<OMNodeDetails> getPeerNodes() {
    return peerNodes;
  }

  @VisibleForTesting
  public CertificateClient getCertificateClient() {
    return certClient;
  }

  public String getComponent() {
    return omComponent;
  }

  /**
   * Return maximum volumes count per user.
   *
   * @return maxUserVolumeCount
   */
  public long getMaxUserVolumeCount() {
    return maxUserVolumeCount;
  }

  /**
   * Checks the Leader status of OM Ratis Server.
   * Note that this status has a small window of error. It should not be used
   * to determine the absolute leader status.
   * If it is the leader, the role status is cached till Ratis server
   * notifies of leader change. If it is not leader, the role information is
   * retrieved through by submitting a GroupInfoRequest to Ratis server.
   * <p>
   * If ratis is not enabled, then it always returns true.
   *
   * @return Return true if this node is the leader, false otherwsie.
   */
  public boolean isLeader() {
    return isRatisEnabled ? omRatisServer.isLeader() : true;
  }

  /**
   * Return if Ratis is enabled or not.
   *
   * @return
   */
  public boolean isRatisEnabled() {
    return isRatisEnabled;
  }

  /**
   * Get DB updates since a specific sequence number.
   *
   * @param dbUpdatesRequest request that encapsulates a sequence number.
   * @return Wrapper containing the updates.
   * @throws SequenceNumberNotFoundException if db is unable to read the data.
   */
  @Override
  public DBUpdates getDBUpdates(
      DBUpdatesRequest dbUpdatesRequest)
      throws SequenceNumberNotFoundException {
    DBUpdatesWrapper updatesSince = metadataManager.getStore()
        .getUpdatesSince(dbUpdatesRequest.getSequenceNumber());
    DBUpdates dbUpdates = new DBUpdates(updatesSince.getData());
    dbUpdates.setCurrentSequenceNumber(updatesSince.getCurrentSequenceNumber());
    return dbUpdates;
  }

  public OzoneDelegationTokenSecretManager getDelegationTokenMgr() {
    return delegationTokenMgr;
  }

  /**
   * Return list of OzoneAdministrators.
   */
  private Collection<String> getOzoneAdmins(OzoneConfiguration conf)
      throws IOException {
    Collection<String> ozAdmins =
        conf.getTrimmedStringCollection(OZONE_ADMINISTRATORS);
    String omSPN = UserGroupInformation.getCurrentUser().getShortUserName();
    if (!ozAdmins.contains(omSPN)) {
      ozAdmins.add(omSPN);
    }
    return ozAdmins;
  }

  /**
   * Returns true if OzoneNativeAuthorizer is enabled and false if otherwise.
   *
   * @return if native authorizer is enabled.
   */
  public boolean isNativeAuthorizerEnabled() {
    return isNativeAuthorizerEnabled;
  }

  @VisibleForTesting
  public boolean isRunning() {
    return omState == State.RUNNING;
  }

  private void startJVMPauseMonitor() {
    // Start jvm monitor
    jvmPauseMonitor = new JvmPauseMonitor();
    jvmPauseMonitor.init(configuration);
    jvmPauseMonitor.start();
  }

  public ResolvedBucket resolveBucketLink(KeyArgs args,
      OMClientRequest omClientRequest) throws IOException {
    return resolveBucketLink(
        Pair.of(args.getVolumeName(), args.getBucketName()), omClientRequest);
  }

  public ResolvedBucket resolveBucketLink(OmKeyArgs args)
      throws IOException {
    return resolveBucketLink(
        Pair.of(args.getVolumeName(), args.getBucketName()));
  }

  public ResolvedBucket resolveBucketLink(Pair<String, String> requested,
      OMClientRequest omClientRequest)
      throws IOException {
    Pair<String, String> resolved;
    if (isAclEnabled) {
      resolved = resolveBucketLink(requested, new HashSet<>(),
              omClientRequest.createUGI(), omClientRequest.getRemoteAddress(),
              omClientRequest.getHostName());
    } else {
      resolved = resolveBucketLink(requested, new HashSet<>(),
          null, null, null);
    }
    return new ResolvedBucket(requested, resolved);
  }

  public ResolvedBucket resolveBucketLink(Pair<String, String> requested)
      throws IOException {

    Pair<String, String> resolved;
    if (isAclEnabled) {
      resolved = resolveBucketLink(requested, new HashSet<>(),
              Server.getRemoteUser(),
              Server.getRemoteIp(),
              Server.getRemoteIp().getHostName());
    } else {
      resolved = resolveBucketLink(requested, new HashSet<>(),
          null, null, null);
    }
    return new ResolvedBucket(requested, resolved);
  }

  /**
   * Resolves bucket symlinks. Read permission is required for following links.
   *
   * @param volumeAndBucket the bucket to be resolved (if it is a link)
   * @param visited collects link buckets visited during the resolution to
   *   avoid infinite loops
   * @param {@link UserGroupInformation}
   * @param remoteAddress
   * @param hostName
   * @return bucket location possibly updated with its actual volume and bucket
   *   after following bucket links
   * @throws IOException (most likely OMException) if ACL check fails, bucket is
   *   not found, loop is detected in the links, etc.
   */
  private Pair<String, String> resolveBucketLink(
      Pair<String, String> volumeAndBucket,
      Set<Pair<String, String>> visited,
      UserGroupInformation userGroupInformation,
      InetAddress remoteAddress,
      String hostName) throws IOException {

    String volumeName = volumeAndBucket.getLeft();
    String bucketName = volumeAndBucket.getRight();
    OmBucketInfo info = bucketManager.getBucketInfo(volumeName, bucketName);
    if (!info.isLink()) {
      return volumeAndBucket;
    }

    if (!visited.add(volumeAndBucket)) {
      throw new OMException("Detected loop in bucket links",
          DETECTED_LOOP_IN_BUCKET_LINKS);
    }

    if (isAclEnabled) {
      final ACLType type = ACLType.READ;
      checkAcls(ResourceType.BUCKET, StoreType.OZONE, type,
          volumeName, bucketName, null, userGroupInformation,
          remoteAddress, hostName, true,
          getVolumeOwner(volumeName, type, ResourceType.BUCKET));
    }

    return resolveBucketLink(
        Pair.of(info.getSourceVolume(), info.getSourceBucket()),
        visited, userGroupInformation, remoteAddress, hostName);
  }

  @VisibleForTesting
  void setExitManagerForTesting(ExitManager exitManagerForTesting) {
    this.exitManager = exitManagerForTesting;
  }


  public boolean getEnableFileSystemPaths() {
    return configuration.getBoolean(OZONE_OM_ENABLE_FILESYSTEM_PATHS,
        OZONE_OM_ENABLE_FILESYSTEM_PATHS_DEFAULT);
  }

  /**
   * Create volume which is required for S3Gateway operations.
   * @throws IOException
   */
  private void addS3GVolumeToDB() throws IOException {
    String s3VolumeName = HddsClientUtils.getS3VolumeName(configuration);
    String dbVolumeKey = metadataManager.getVolumeKey(s3VolumeName);

    if (!s3VolumeName.equals(OzoneConfigKeys.OZONE_S3_VOLUME_NAME_DEFAULT)) {
      LOG.warn("Make sure that all S3Gateway use same volume name." +
          " Otherwise user need to manually create/configure Volume " +
          "configured by S3Gateway");
    }
    if (!metadataManager.getVolumeTable().isExist(dbVolumeKey)) {
      // the highest transaction ID is reserved for this operation.
      long transactionID = MAX_TRXN_ID + 1;
      long objectID = OmUtils.addEpochToTxId(metadataManager.getOmEpoch(),
          transactionID);
      String userName =
          UserGroupInformation.getCurrentUser().getShortUserName();

      // Add volume and user info to DB and cache.

      OmVolumeArgs omVolumeArgs = createS3VolumeInfo(s3VolumeName,
          transactionID, objectID);

      String dbUserKey = metadataManager.getUserKey(userName);
      PersistedUserVolumeInfo userVolumeInfo =
          PersistedUserVolumeInfo.newBuilder()
          .setObjectID(objectID)
          .setUpdateID(transactionID)
          .addVolumeNames(s3VolumeName).build();


      // Commit to DB.
      try(BatchOperation batchOperation =
          metadataManager.getStore().initBatchOperation()) {
        metadataManager.getVolumeTable().putWithBatch(batchOperation,
            dbVolumeKey, omVolumeArgs);

        metadataManager.getUserTable().putWithBatch(batchOperation, dbUserKey,
            userVolumeInfo);

        metadataManager.getStore().commitBatchOperation(batchOperation);
      }

      // Add to cache.
      metadataManager.getVolumeTable().addCacheEntry(
          new CacheKey<>(dbVolumeKey),
          new CacheValue<>(Optional.of(omVolumeArgs), transactionID));
      metadataManager.getUserTable().addCacheEntry(
          new CacheKey<>(dbUserKey),
          new CacheValue<>(Optional.of(userVolumeInfo), transactionID));
      LOG.info("Created Volume {} With Owner {} required for S3Gateway " +
              "operations.", s3VolumeName, userName);
    }
  }

  private OmVolumeArgs createS3VolumeInfo(String s3Volume, long transactionID,
      long objectID) throws IOException {
    String userName = UserGroupInformation.getCurrentUser().getShortUserName();
    long time = Time.now();

    OmVolumeArgs.Builder omVolumeArgs = new OmVolumeArgs.Builder()
        .setVolume(s3Volume)
        .setUpdateID(transactionID)
        .setObjectID(objectID)
        .setCreationTime(time)
        .setModificationTime(time)
        .setOwnerName(userName)
        .setAdminName(userName)
        .setQuotaInBytes(OzoneConsts.QUOTA_RESET);

    // Provide ACLType of ALL which is default acl rights for user and group.
    List<OzoneAcl> listOfAcls = new ArrayList<>();
    //User ACL
    listOfAcls.add(new OzoneAcl(ACLIdentityType.USER,
        userName, ACLType.ALL, ACCESS));
    //Group ACLs of the User
    List<String> userGroups = Arrays.asList(UserGroupInformation
        .createRemoteUser(userName).getGroupNames());

    userGroups.stream().forEach((group) -> listOfAcls.add(
        new OzoneAcl(ACLIdentityType.GROUP, group, ACLType.ALL, ACCESS)));

    // Add ACLs
    for (OzoneAcl ozoneAcl : listOfAcls) {
      omVolumeArgs.addOzoneAcls(OzoneAcl.toProtobuf(ozoneAcl));
    }

    return omVolumeArgs.build();
  }

  public OmLayoutVersionManager getVersionManager() {
    return versionManager;
  }
}<|MERGE_RESOLUTION|>--- conflicted
+++ resolved
@@ -354,16 +354,10 @@
 
   // Used in MiniOzoneCluster testing
   private State omState;
-
-<<<<<<< HEAD
+  private Thread emptier;
+
   private OzoneManager(OzoneConfiguration conf, boolean forUpgrade)
       throws IOException, AuthenticationException {
-=======
-  private Thread emptier;
-
-  private OzoneManager(OzoneConfiguration conf) throws IOException,
-      AuthenticationException {
->>>>>>> 417082c7
     super(OzoneVersionInfo.OZONE_VERSION_INFO);
     Preconditions.checkNotNull(conf);
     configuration = conf;
@@ -1244,19 +1238,16 @@
       // Allow OM to start as Http Server failure is not fatal.
       LOG.error("OM HttpServer failed to start.", ex);
     }
-<<<<<<< HEAD
-=======
-    omRpcServer.start();
-    isOmRpcServerRunning = true;
+
+    if (!prepareForUpgrade) {
+      omRpcServer.start();
+      isOmRpcServerRunning = true;
+    }
+
     // TODO: Start this thread only on the leader node.
     //  Should be fixed after HDDS-4451.
     startTrashEmptier(configuration);
->>>>>>> 417082c7
-
-    if (!prepareForUpgrade) {
-      omRpcServer.start();
-      isOmRpcServerRunning = true;
-    }
+
     registerMXBean();
 
     startJVMPauseMonitor();
