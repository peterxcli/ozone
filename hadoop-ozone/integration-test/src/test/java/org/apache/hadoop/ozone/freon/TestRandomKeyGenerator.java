/**
 * Licensed to the Apache Software Foundation (ASF) under one
 * or more contributor license agreements.  See the NOTICE file
 * distributed with this work for additional information
 * regarding copyright ownership.  The ASF licenses this file
 * to you under the Apache License, Version 2.0 (the
 * "License"); you may not use this file except in compliance
 * with the License.  You may obtain a copy of the License at
 *
 *     http://www.apache.org/licenses/LICENSE-2.0
 *
 * Unless required by applicable law or agreed to in writing, software
 * distributed under the License is distributed on an "AS IS" BASIS,
 * WITHOUT WARRANTIES OR CONDITIONS OF ANY KIND, either express or implied.
 * See the License for the specific language governing permissions and
 * limitations under the License.
 */

package org.apache.hadoop.ozone.freon;

import java.time.Duration;

import org.apache.hadoop.hdds.client.ReplicationFactor;
import org.apache.hadoop.hdds.client.ReplicationType;
import org.apache.hadoop.hdds.conf.DatanodeRatisServerConfig;
import org.apache.hadoop.hdds.conf.OzoneConfiguration;
import org.apache.hadoop.hdds.ratis.conf.RatisClientConfig;
import org.apache.hadoop.ozone.MiniOzoneCluster;
import org.apache.ozone.test.tag.Flaky;

import org.junit.Assert;
import org.junit.jupiter.api.AfterAll;
import org.junit.jupiter.api.BeforeAll;
import org.junit.jupiter.api.Test;

/**
 * Tests Freon, with MiniOzoneCluster.
 */
public class TestRandomKeyGenerator {

  private static MiniOzoneCluster cluster;
  private static OzoneConfiguration conf;

  /**
   * Create a MiniDFSCluster for testing.
   * <p>
   * Ozone is made active by setting OZONE_ENABLED = true
   *
   */
  @BeforeAll
  public static void init() throws Exception {
    conf = new OzoneConfiguration();
    DatanodeRatisServerConfig ratisServerConfig =
        conf.getObject(DatanodeRatisServerConfig.class);
    ratisServerConfig.setRequestTimeOut(Duration.ofSeconds(3));
    ratisServerConfig.setWatchTimeOut(Duration.ofSeconds(3));
    conf.setFromObject(ratisServerConfig);

    RatisClientConfig.RaftConfig raftClientConfig =
        conf.getObject(RatisClientConfig.RaftConfig.class);
    raftClientConfig.setRpcRequestTimeout(Duration.ofSeconds(3));
    raftClientConfig.setRpcWatchRequestTimeout(Duration.ofSeconds(3));
    conf.setFromObject(raftClientConfig);

    cluster = MiniOzoneCluster.newBuilder(conf).setNumDatanodes(5).build();
    cluster.waitForClusterToBeReady();
  }

  /**
   * Shutdown MiniDFSCluster.
   */
  @AfterAll
  public static void shutdown() {
    if (cluster != null) {
      cluster.shutdown();
    }
  }

  @Test
  public void testDefault() throws Exception {
    RandomKeyGenerator randomKeyGenerator =
        new RandomKeyGenerator(cluster.getConf());
    randomKeyGenerator.setNumOfVolumes(2);
    randomKeyGenerator.setNumOfBuckets(5);
    randomKeyGenerator.setNumOfKeys(10);
    randomKeyGenerator.call();
    Assert.assertEquals(2, randomKeyGenerator.getNumberOfVolumesCreated());
    Assert.assertEquals(10, randomKeyGenerator.getNumberOfBucketsCreated());
    Assert.assertEquals(100, randomKeyGenerator.getNumberOfKeysAdded());
  }

  @Test
  public void testECKey() throws Exception {
    RandomKeyGenerator randomKeyGenerator =
        new RandomKeyGenerator(cluster.getConf());
    randomKeyGenerator.setNumOfVolumes(2);
    randomKeyGenerator.setNumOfBuckets(5);
    randomKeyGenerator.setNumOfKeys(10);
    randomKeyGenerator.setReplication("rs-3-2-1024k");
    randomKeyGenerator.setType(ReplicationType.EC);
    randomKeyGenerator.call();
    Assert.assertEquals(2, randomKeyGenerator.getNumberOfVolumesCreated());
    Assert.assertEquals(10, randomKeyGenerator.getNumberOfBucketsCreated());
    Assert.assertEquals(100, randomKeyGenerator.getNumberOfKeysAdded());
  }

  @Test
  public void testMultiThread() throws Exception {
    RandomKeyGenerator randomKeyGenerator =
        new RandomKeyGenerator(cluster.getConf());
    randomKeyGenerator.setNumOfVolumes(10);
    randomKeyGenerator.setNumOfBuckets(1);
    randomKeyGenerator.setNumOfKeys(10);
    randomKeyGenerator.setNumOfThreads(10);
    randomKeyGenerator.setKeySize(10240);
    randomKeyGenerator.setFactor(ReplicationFactor.THREE);
    randomKeyGenerator.setType(ReplicationType.RATIS);
    randomKeyGenerator.call();
    Assert.assertEquals(10, randomKeyGenerator.getNumberOfVolumesCreated());
    Assert.assertEquals(10, randomKeyGenerator.getNumberOfBucketsCreated());
    Assert.assertEquals(100, randomKeyGenerator.getNumberOfKeysAdded());
  }

  @Test
  public void testRatisKey() throws Exception {
    RandomKeyGenerator randomKeyGenerator =
        new RandomKeyGenerator(cluster.getConf());
    randomKeyGenerator.setNumOfVolumes(10);
    randomKeyGenerator.setNumOfBuckets(1);
    randomKeyGenerator.setNumOfKeys(10);
    randomKeyGenerator.setNumOfThreads(10);
    randomKeyGenerator.setKeySize(10240);
    randomKeyGenerator.setFactor(ReplicationFactor.THREE);
    randomKeyGenerator.setType(ReplicationType.RATIS);
    randomKeyGenerator.call();
    Assert.assertEquals(10, randomKeyGenerator.getNumberOfVolumesCreated());
    Assert.assertEquals(10, randomKeyGenerator.getNumberOfBucketsCreated());
    Assert.assertEquals(100, randomKeyGenerator.getNumberOfKeysAdded());
  }

  @Test
  public void testKeyLargerThan2GB() throws Exception {
    RandomKeyGenerator randomKeyGenerator =
        new RandomKeyGenerator(cluster.getConf());
    randomKeyGenerator.setNumOfVolumes(1);
    randomKeyGenerator.setNumOfBuckets(1);
    randomKeyGenerator.setNumOfKeys(1);
    randomKeyGenerator.setNumOfThreads(1);
    randomKeyGenerator.setKeySize(10L + Integer.MAX_VALUE);
    randomKeyGenerator.setFactor(ReplicationFactor.THREE);
    randomKeyGenerator.setType(ReplicationType.RATIS);
    randomKeyGenerator.setValidateWrites(true);
    randomKeyGenerator.call();
    Assert.assertEquals(1, randomKeyGenerator.getNumberOfVolumesCreated());
    Assert.assertEquals(1, randomKeyGenerator.getNumberOfBucketsCreated());
    Assert.assertEquals(1, randomKeyGenerator.getNumberOfKeysAdded());
    Assert.assertEquals(1, randomKeyGenerator.getSuccessfulValidationCount());
  }

  @Test
  public void testZeroSizeKey() throws Exception {
    RandomKeyGenerator randomKeyGenerator =
        new RandomKeyGenerator(cluster.getConf());
    randomKeyGenerator.setNumOfVolumes(1);
    randomKeyGenerator.setNumOfBuckets(1);
    randomKeyGenerator.setNumOfKeys(1);
    randomKeyGenerator.setNumOfThreads(1);
    randomKeyGenerator.setKeySize(0);
    randomKeyGenerator.setFactor(ReplicationFactor.THREE);
    randomKeyGenerator.setType(ReplicationType.RATIS);
    randomKeyGenerator.setValidateWrites(true);
    randomKeyGenerator.call();
    Assert.assertEquals(1, randomKeyGenerator.getNumberOfVolumesCreated());
    Assert.assertEquals(1, randomKeyGenerator.getNumberOfBucketsCreated());
    Assert.assertEquals(1, randomKeyGenerator.getNumberOfKeysAdded());
    Assert.assertEquals(1, randomKeyGenerator.getSuccessfulValidationCount());
  }

  @Test
  public void testThreadPoolSize() throws Exception {
    RandomKeyGenerator randomKeyGenerator =
        new RandomKeyGenerator(cluster.getConf());
    randomKeyGenerator.setNumOfVolumes(1);
    randomKeyGenerator.setNumOfBuckets(1);
    randomKeyGenerator.setNumOfKeys(1);
    randomKeyGenerator.setFactor(ReplicationFactor.THREE);
    randomKeyGenerator.setType(ReplicationType.RATIS);
    randomKeyGenerator.setNumOfThreads(10);
    randomKeyGenerator.call();
    Assert.assertEquals(10, randomKeyGenerator.getThreadPoolSize());
    Assert.assertEquals(1, randomKeyGenerator.getNumberOfKeysAdded());
  }

  @Test
<<<<<<< HEAD
  @org.junit.Ignore("HDDS-5993")
  public void testCleanObjects() throws Exception {
=======
  @Flaky("HDDS-5993")
  public void cleanObjectsTest() throws Exception {
>>>>>>> 75f55016
    RandomKeyGenerator randomKeyGenerator =
        new RandomKeyGenerator(cluster.getConf());
    randomKeyGenerator.setNumOfVolumes(2);
    randomKeyGenerator.setNumOfBuckets(5);
    randomKeyGenerator.setNumOfKeys(10);
    randomKeyGenerator.setFactor(ReplicationFactor.THREE);
    randomKeyGenerator.setType(ReplicationType.RATIS);
    randomKeyGenerator.setNumOfThreads(10);
    randomKeyGenerator.setCleanObjects(true);
    randomKeyGenerator.call();
    Assert.assertEquals(2, randomKeyGenerator.getNumberOfVolumesCreated());
    Assert.assertEquals(10, randomKeyGenerator.getNumberOfBucketsCreated());
    Assert.assertEquals(100, randomKeyGenerator.getNumberOfKeysAdded());
    Assert.assertEquals(2, randomKeyGenerator.getNumberOfVolumesCleaned());
    Assert.assertEquals(10, randomKeyGenerator.getNumberOfBucketsCleaned());
  }
}<|MERGE_RESOLUTION|>--- conflicted
+++ resolved
@@ -192,13 +192,8 @@
   }
 
   @Test
-<<<<<<< HEAD
-  @org.junit.Ignore("HDDS-5993")
-  public void testCleanObjects() throws Exception {
-=======
   @Flaky("HDDS-5993")
   public void cleanObjectsTest() throws Exception {
->>>>>>> 75f55016
     RandomKeyGenerator randomKeyGenerator =
         new RandomKeyGenerator(cluster.getConf());
     randomKeyGenerator.setNumOfVolumes(2);
