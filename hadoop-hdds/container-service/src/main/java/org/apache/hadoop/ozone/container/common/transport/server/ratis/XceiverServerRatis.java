--- conflicted
+++ resolved
@@ -102,10 +102,7 @@
 import org.apache.ratis.rpc.SupportedRpcType;
 import org.apache.ratis.server.RaftServer;
 import org.apache.ratis.server.RaftServerConfigKeys;
-<<<<<<< HEAD
-=======
 import org.apache.ratis.server.RaftServerRpc;
->>>>>>> 375da4d2
 import org.apache.ratis.server.protocol.TermIndex;
 import org.apache.ratis.util.SizeInBytes;
 import org.apache.ratis.util.TimeDuration;
@@ -492,22 +489,6 @@
       }
       server.start();
 
-<<<<<<< HEAD
-      int realPort = server.getServerRpc()
-          .getInetSocketAddress()
-          .getPort();
-
-      if (port == 0) {
-        LOG.info("{} {} is started using port {}", getClass().getSimpleName(),
-            server.getId(), realPort);
-        port = realPort;
-      }
-
-      //register the real port to the datanode details.
-      datanodeDetails.setPort(DatanodeDetails
-          .newPort(DatanodeDetails.Port.Name.RATIS,
-              realPort));
-=======
       RaftServerRpc serverRpc = server.getServerRpc();
       clientPort = getRealPort(serverRpc.getClientServerAddress(),
           Port.Name.RATIS);
@@ -515,7 +496,6 @@
           Port.Name.RATIS_ADMIN);
       serverPort = getRealPort(serverRpc.getInetSocketAddress(),
           Port.Name.RATIS_SERVER);
->>>>>>> 375da4d2
 
       isStarted = true;
     }
