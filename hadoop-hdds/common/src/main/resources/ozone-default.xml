<?xml version="1.0" encoding="UTF-8"?>
<?xml-stylesheet type="text/xsl" href="configuration.xsl"?>
<!--
   Licensed to the Apache Software Foundation (ASF) under one or more
   contributor license agreements.  See the NOTICE file distributed with
   this work for additional information regarding copyright ownership.
   The ASF licenses this file to You under the Apache License, Version 2.0
   (the "License"); you may not use this file except in compliance with
   the License.  You may obtain a copy of the License at

       http://www.apache.org/licenses/LICENSE-2.0

   Unless required by applicable law or agreed to in writing, software
   distributed under the License is distributed on an "AS IS" BASIS,
   WITHOUT WARRANTIES OR CONDITIONS OF ANY KIND, either express or implied.
   See the License for the specific language governing permissions and
   limitations under the License.
-->
<!-- Do not modify this file directly.  Instead, copy entries that you -->
<!-- wish to modify from this file into ozone-site.xml and change them -->
<!-- there.  If ozone-site.xml does not already exist, create it.      -->

<!--Tags supported are OZONE, CBLOCK, MANAGEMENT, SECURITY, PERFORMANCE,   -->
<!--DEBUG, CLIENT, SERVER, OM, SCM, CRITICAL, RATIS, CONTAINER, REQUIRED, -->
<!--REST, STORAGE, PIPELINE, STANDALONE                                    -->

<configuration>

  <!--Container Settings used by Datanode-->
  <property>
    <name>ozone.container.cache.size</name>
    <value>1024</value>
    <tag>PERFORMANCE, CONTAINER, STORAGE</tag>
    <description>The open container is cached on the data node side. We maintain
      an LRU
      cache for caching the recently used containers. This setting controls the
      size of that cache.
    </description>
  </property>
  <property>
    <name>ozone.container.cache.lock.stripes</name>
    <value>1024</value>
    <tag>PERFORMANCE, CONTAINER, STORAGE</tag>
    <description>Container DB open is an exclusive operation. We use a stripe
      lock to guarantee that different threads can open different container DBs
      concurrently, while for one container DB, only one thread can open it at
      the same time. This setting controls the lock stripes.
    </description>
  </property>
  <property>
    <name>dfs.container.ipc</name>
    <value>9859</value>
    <tag>OZONE, CONTAINER, MANAGEMENT</tag>
    <description>The ipc port number of container.</description>
  </property>

  <property>
    <name>dfs.container.ratis.datastream.enabled</name>
    <value>false</value>
    <tag>OZONE, CONTAINER, RATIS, DATASTREAM</tag>
    <description>It specifies whether to enable data stream of container.</description>
  </property>
  <property>
    <name>dfs.container.ratis.datastream.port</name>
    <value>9855</value>
    <tag>OZONE, CONTAINER, RATIS, DATASTREAM</tag>
    <description>The datastream port number of container.</description>
  </property>
  <property>
    <name>dfs.container.ratis.datastream.random.port</name>
    <value>false</value>
    <tag>OZONE, CONTAINER, RATIS, DATASTREAM</tag>
    <description>Allocates a random free port for ozone container datastream.
      This is used only while running unit tests.
    </description>
  </property>
  <property>
    <name>dfs.container.ipc.random.port</name>
    <value>false</value>
    <tag>OZONE, DEBUG, CONTAINER</tag>
    <description>Allocates a random free port for ozone container. This is used
      only while
      running unit tests.
    </description>
  </property>
  <property>
    <name>dfs.container.chunk.write.sync</name>
    <value>false</value>
    <tag>OZONE, CONTAINER, MANAGEMENT</tag>
    <description>Determines whether the chunk writes in the container happen as
      sync I/0 or buffered I/O operation.
    </description>
  </property>
  <property>
    <name>dfs.container.ratis.statemachinedata.sync.timeout</name>
    <value>10s</value>
    <tag>OZONE, DEBUG, CONTAINER, RATIS</tag>
    <description>Timeout for StateMachine data writes by Ratis.
    </description>
  </property>
  <property>
    <name>dfs.container.ratis.statemachinedata.sync.retries</name>
    <value>-1</value>
    <tag>OZONE, DEBUG, CONTAINER, RATIS</tag>
    <description>Number of times the WriteStateMachineData op will be tried
      before failing, if this value is -1, then this retries indefinitely.
    </description>
  </property>
  <property>
    <name>dfs.container.ratis.log.queue.num-elements</name>
    <value>1024</value>
    <tag>OZONE, DEBUG, CONTAINER, RATIS</tag>
    <description>Limit for the number of operations in Ratis Log Worker.
    </description>
  </property>
  <property>
    <name>dfs.container.ratis.log.queue.byte-limit</name>
    <value>4GB</value>
    <tag>OZONE, DEBUG, CONTAINER, RATIS</tag>
    <description>Byte limit for Ratis Log Worker queue.
    </description>
  </property>
  <property>
    <name>dfs.container.ratis.log.appender.queue.num-elements</name>
    <value>1</value>
    <tag>OZONE, DEBUG, CONTAINER, RATIS</tag>
    <description>Limit for number of append entries in ratis leader's
      log appender queue.
    </description>
  </property>
  <property>
    <name>dfs.container.ratis.log.appender.queue.byte-limit</name>
    <value>32MB</value>
    <tag>OZONE, DEBUG, CONTAINER, RATIS</tag>
    <description>Byte limit for ratis leader's log appender queue.
    </description>
  </property>
  <property>
    <name>dfs.container.ratis.log.purge.gap</name>
    <value>1000000</value>
    <tag>OZONE, DEBUG, CONTAINER, RATIS</tag>
    <description>Purge gap between the last purged commit index
      and the current index, when the leader decides to purge its log.
    </description>
  </property>
  <property>
    <name>dfs.container.ratis.datanode.storage.dir</name>
    <value/>
    <tag>OZONE, CONTAINER, STORAGE, MANAGEMENT, RATIS</tag>
    <description>This directory is used for storing Ratis metadata like logs. If
      this is
      not set then default metadata dirs is used. A warning will be logged if
      this not set. Ideally, this should be mapped to a fast disk like an SSD.
    </description>
  </property>
  <property>
    <name>hdds.datanode.dir</name>
    <value/>
    <tag>OZONE, CONTAINER, STORAGE, MANAGEMENT</tag>
    <description>Determines where on the local filesystem HDDS data will be
      stored. Defaults to dfs.datanode.data.dir if not specified.
      The directories should be tagged with corresponding storage types
      ([SSD]/[DISK]/[ARCHIVE]/[RAM_DISK]) for storage policies. The default
      storage type will be DISK if the directory does not have a storage type
      tagged explicitly.
    </description>
  </property>
  <property>
    <name>hdds.datanode.container.db.dir</name>
    <value/>
    <tag>OZONE, CONTAINER, STORAGE, MANAGEMENT</tag>
    <description>Determines where the per-disk rocksdb instances will be
      stored. This setting is optional. If unspecified, then rocksdb instances
      are stored on the same disk as HDDS data.
      The directories should be tagged with corresponding storage types
      ([SSD]/[DISK]/[ARCHIVE]/[RAM_DISK]) for storage policies. The default
      storage type will be DISK if the directory does not have a storage type
      tagged explicitly. Ideally, this should be mapped to a fast disk
      like an SSD.
    </description>
  </property>
  <property>
    <name>hdds.datanode.dir.du.reserved</name>
    <value/>
    <tag>OZONE, CONTAINER, STORAGE, MANAGEMENT</tag>
    <description>Reserved space in bytes per volume. Always leave this much space free for non dfs use.
       Such as /dir1:100B, /dir2:200MB, means dir1 reserves 100 bytes and dir2 reserves 200 MB.
    </description>
  </property>
  <property>
    <name>hdds.datanode.dir.du.reserved.percent</name>
    <value/>
    <tag>OZONE, CONTAINER, STORAGE, MANAGEMENT</tag>
    <description>Percentage of volume that should be reserved. This space is left free for other usage.
      The value should be between 0-1. Such as 0.1 which means 10% of volume space will be reserved.
    </description>
  </property>
  <property>
    <name>hdds.datanode.volume.choosing.policy</name>
    <value/>
    <tag>OZONE, CONTAINER, STORAGE, MANAGEMENT</tag>
    <description>
      The class name of the policy for choosing volumes in the list of
      directories.  Defaults to
      org.apache.hadoop.ozone.container.common.volume.RoundRobinVolumeChoosingPolicy.
      This volume choosing policy selects volumes in a round-robin order.
    </description>
  </property>
  <property>
    <name>dfs.container.ratis.enabled</name>
    <value>false</value>
    <tag>OZONE, MANAGEMENT, PIPELINE, RATIS</tag>
    <description>Ozone supports different kinds of replication pipelines. Ratis
      is one of
      the replication pipeline supported by ozone.
    </description>
  </property>
  <property>
    <name>dfs.container.ratis.ipc</name>
    <value>9858</value>
    <tag>OZONE, CONTAINER, PIPELINE, RATIS</tag>
    <description>The ipc port number of container for clients.</description>
  </property>
  <property>
    <name>dfs.container.ratis.admin.port</name>
    <value>9857</value>
    <tag>OZONE, CONTAINER, PIPELINE, RATIS, MANAGEMENT</tag>
    <description>The ipc port number of container for admin requests.</description>
  </property>
  <property>
    <name>dfs.container.ratis.server.port</name>
    <value>9856</value>
    <tag>OZONE, CONTAINER, PIPELINE, RATIS, MANAGEMENT</tag>
    <description>The ipc port number of container for server-server communication.</description>
  </property>
  <property>
    <name>dfs.container.ratis.ipc.random.port</name>
    <value>false</value>
    <tag>OZONE,DEBUG</tag>
    <description>Allocates a random free port for ozone ratis port for the
      container. This
      is used only while running unit tests.
    </description>
  </property>
  <property>
    <name>dfs.container.ratis.rpc.type</name>
    <value>GRPC</value>
    <tag>OZONE, RATIS, MANAGEMENT</tag>
    <description>Ratis supports different kinds of transports like netty, GRPC,
      Hadoop RPC
      etc. This picks one of those for this cluster.
    </description>
  </property>
  <property>
    <name>dfs.ratis.snapshot.threshold</name>
    <value>10000</value>
    <tag>OZONE, RATIS</tag>
    <description>Number of transactions after which a ratis snapshot should be
      taken.
    </description>
  </property>
  <property>
    <name>dfs.container.ratis.statemachine.max.pending.apply-transactions</name>
    <value>10000</value>
    <tag>OZONE, RATIS</tag>
    <description>Maximum number of pending apply transactions in a data
      pipeline. The default value is kept same as default snapshot threshold
      dfs.ratis.snapshot.threshold.
    </description>
  </property>
  <property>
    <name>dfs.container.ratis.num.write.chunk.threads.per.volume</name>
    <value>10</value>
    <tag>OZONE, RATIS, PERFORMANCE</tag>
    <description>Maximum number of threads in the thread pool that Datanode
      will use for writing replicated chunks.
      This is a per configured locations!
      (10 thread per disk by default).
    </description>
  </property>
  <property>
    <name>dfs.container.ratis.leader.pending.bytes.limit</name>
    <value>1GB</value>
    <tag>OZONE, RATIS, PERFORMANCE</tag>
    <description>Limit on the total bytes of pending requests after which
      leader starts rejecting requests from client.
    </description>
  </property>
  <property>
    <name>dfs.container.ratis.replication.level</name>
    <value>MAJORITY</value>
    <tag>OZONE, RATIS</tag>
    <description>Replication level to be used by datanode for submitting a
      container command to ratis. Available replication levels are ALL and
      MAJORTIY, MAJORITY is used as the default replication level.
    </description>
  </property>
  <property>
    <name>dfs.container.ratis.num.container.op.executors</name>
    <value>10</value>
    <tag>OZONE, RATIS, PERFORMANCE</tag>
    <description>Number of executors that will be used by Ratis to execute
      container ops.(10 by default).
    </description>
  </property>
  <property>
    <name>dfs.container.ratis.segment.size</name>
    <value>1MB</value>
    <tag>OZONE, RATIS, PERFORMANCE</tag>
    <description>The size of the raft segment used by Apache Ratis on datanodes.
      (1 MB by default)
    </description>
  </property>
  <property>
    <name>dfs.container.ratis.segment.preallocated.size</name>
    <value>16KB</value>
    <tag>OZONE, RATIS, PERFORMANCE</tag>
    <description>The size of the buffer which is preallocated for raft segment
      used by Apache Ratis on datanodes.(16 KB by default)
    </description>
  </property>
  <property>
    <name>dfs.ratis.server.retry-cache.timeout.duration</name>
    <value>600000ms</value>
    <tag>OZONE, RATIS, MANAGEMENT</tag>
    <description>Retry Cache entry timeout for ratis server.</description>
  </property>
  <property>
    <name>dfs.ratis.leader.election.minimum.timeout.duration</name>
    <value>5s</value>
    <tag>OZONE, RATIS, MANAGEMENT</tag>
    <description>The minimum timeout duration for ratis leader election.
        Default is 5s.
    </description>
  </property>
  <property>
    <name>hdds.node.report.interval</name>
    <value>60000ms</value>
    <tag>OZONE, CONTAINER, MANAGEMENT</tag>
    <description>Time interval of the datanode to send node report. Each
      datanode periodically send node report to SCM. Unit could be
      defined with postfix (ns,ms,s,m,h,d)</description>
  </property>
  <property>
    <name>hdds.container.report.interval</name>
    <value>60m</value>
    <tag>OZONE, CONTAINER, MANAGEMENT</tag>
    <description>Time interval of the datanode to send container report. Each
      datanode periodically send container report to SCM. Unit could be
      defined with postfix (ns,ms,s,m,h,d)</description>
  </property>
  <property>
    <name>hdds.crl.status.report.interval</name>
    <value>60000ms</value>
    <tag>OZONE, SECURITY, MANAGEMENT</tag>
    <description>Time interval of the datanode to send CRL status report. Each
      datanode periodically sends CRL status report to SCM. Unit could be
      defined with postfix (ns,ms,s,m,h,d)</description>
  </property>
  <property>
    <name>hdds.pipeline.report.interval</name>
    <value>60000ms</value>
    <tag>OZONE, PIPELINE, MANAGEMENT</tag>
    <description>Time interval of the datanode to send pipeline report. Each
      datanode periodically send pipeline report to SCM. Unit could be
      defined with postfix (ns,ms,s,m,h,d)</description>
  </property>


  <property>
    <name>hdds.prometheus.endpoint.enabled</name>
    <value>true</value>
    <tag>OZONE, MANAGEMENT</tag>
    <description>Enable prometheus compatible metric page on the HTTP
      servers.
    </description>
  </property>

  <property>
    <name>hdds.profiler.endpoint.enabled</name>
    <value>false</value>
    <tag>OZONE, MANAGEMENT</tag>
    <description>Enable /prof java profiler servlet page on HTTP server.
    </description>
  </property>

  <!--Ozone Settings-->
  <property>
    <name>ozone.administrators</name>
    <value/>
    <tag>OZONE, SECURITY</tag>
    <description>Ozone administrator users delimited by the comma.
      If not set, only the user who launches an ozone service will be the admin
      user. This property must be set if ozone services are started by different
      users. Otherwise, the RPC layer will reject calls from other servers which
      are started by users not in the list.
    </description>
  </property>
  <property>
    <name>ozone.administrators.groups</name>
    <value/>
    <tag>OZONE, SECURITY</tag>
    <description>Ozone administrator groups delimited by the comma.
      This is the list of groups who can access admin only information
      from ozone.
      It is enough to either have the name defined in ozone.administrators
      or be directly or indirectly in a group defined in this property.
    </description>
  </property>
  <property>
    <name>ozone.block.deleting.container.limit.per.interval</name>
    <value>10</value>
    <tag>OZONE, PERFORMANCE, SCM</tag>
    <description>A maximum number of containers to be scanned by block deleting
      service per
      time interval. The block deleting service spawns a thread to handle block
      deletions in a container. This property is used to throttle the number of
      threads spawned for block deletions.
    </description>
  </property>
  <property>
    <name>ozone.block.deleting.limit.per.task</name>
    <value>1000</value>
    <tag>OZONE, PERFORMANCE, SCM</tag>
    <description>A maximum number of blocks to be deleted by block deleting
      service per
      time interval. This property is used to throttle the actual number of
      block deletions on a data node per container.
    </description>
  </property>
  <property>
    <name>ozone.block.deleting.service.interval</name>
    <value>1m</value>
    <tag>OZONE, PERFORMANCE, SCM</tag>
    <description>Time interval of the block deleting service.
      The block deleting service runs on each datanode periodically and
      deletes blocks queued for deletion. Unit could be defined with
      postfix (ns,ms,s,m,h,d)
    </description>
  </property>
  <property>
    <name>ozone.block.deleting.service.timeout</name>
    <value>300000ms</value>
    <tag>OZONE, PERFORMANCE, SCM</tag>
    <description>A timeout value of block deletion service. If this is set
      greater than 0,
      the service will stop waiting for the block deleting completion after this
      time. If timeout happens to a large proportion of block deletion, this
      needs to be increased with ozone.block.deleting.limit.per.task. This
      setting supports multiple time unit suffixes as described in
      dfs.heartbeat.interval. If no suffix is specified, then milliseconds is
      assumed.
    </description>
  </property>
  <property>
    <name>ozone.block.deleting.service.workers</name>
    <value>10</value>
    <tag>OZONE, PERFORMANCE, SCM</tag>
    <description>Number of workers executed of block deletion service. This
      configuration should be set to greater than 0.
    </description>
  </property>
  <property>
    <name>ozone.UnsafeByteOperations.enabled</name>
    <value>true</value>
    <tag>OZONE, PERFORMANCE, CLIENT</tag>
    <description>It specifies whether to use unsafe or safe buffer to byteString
      copy.
    </description>
  </property>
  <property>
    <name>ozone.client.connection.timeout</name>
    <value>5000ms</value>
    <tag>OZONE, PERFORMANCE, CLIENT</tag>
    <description>Connection timeout for Ozone client in milliseconds.
    </description>
  </property>
  <property>
    <name>ozone.client.socket.timeout</name>
    <value>5000ms</value>
    <tag>OZONE, CLIENT</tag>
    <description>Socket timeout for Ozone client. Unit could be defined with
      postfix (ns,ms,s,m,h,d)</description>
  </property>
  <property>
    <name>ozone.key.deleting.limit.per.task</name>
    <value>20000</value>
    <tag>OM, PERFORMANCE</tag>
    <description>
      A maximum number of keys to be scanned by key deleting service
      per time interval in OM. Those keys are sent to delete metadata and
      generate transactions in SCM for next async deletion between SCM
      and DataNode.
    </description>
  </property>
  <property>
    <name>ozone.om.service.ids</name>
    <value/>
    <tag>OM, HA</tag>
    <description>
      Comma-separated list of OM service Ids. This property allows the client
      to figure out quorum of OzoneManager address.
    </description>
  </property>
  <property>
    <name>ozone.om.internal.service.id</name>
    <value/>
    <tag>OM, HA</tag>
    <description>
      Service ID of the Ozone Manager. If this is not set fall back to
      ozone.om.service.ids to find the service ID it belongs to.
    </description>
  </property>
  <property>
    <name>ozone.om.nodes.EXAMPLEOMSERVICEID</name>
    <value/>
    <tag>OM, HA</tag>
    <description>
      Comma-separated list of OM node Ids for a given OM service ID (eg.
      EXAMPLEOMSERVICEID). The OM service ID should be the value (one of the
      values if there are multiple) set for the parameter ozone.om.service.ids.

      Decommissioned nodes (represented by node Ids in
      ozone.om.decommissioned.nodes config list) will be ignored and not
      included in the OM HA setup even if added to this list.

      Unique identifiers for each OM Node, delimited by commas. This will be
      used by OzoneManagers in HA setup to determine all the OzoneManagers
      belonging to the same OMservice in the cluster. For example, if you
      used “omService1” as the OM service ID previously, and you wanted to
      use “om1”, “om2” and "om3" as the individual IDs of the OzoneManagers,
      you would configure a property ozone.om.nodes.omService1, and its value
      "om1,om2,om3".
    </description>
  </property>
  <property>
    <name>ozone.om.decommissioned.nodes.EXAMPLEOMSERVICEID</name>
    <value/>
    <tag>OM, HA</tag>
    <description>
      Comma-separated list of OM node Ids which have been decommissioned. OMs
      present in this list will not be included in the OM HA ring.
    </description>
  </property>
  <property>
    <name>ozone.om.node.id</name>
    <value/>
    <tag>OM, HA</tag>
    <description>
      The ID of this OM node. If the OM node ID is not configured it
      is determined automatically by matching the local node's address
      with the configured address.

      If node ID is not deterministic from the configuration, then it is set
      to default node id - om1.
    </description>
  </property>
  <property>
    <name>ozone.om.address</name>
    <value>0.0.0.0:9862</value>
    <tag>OM, REQUIRED</tag>
    <description>
      The address of the Ozone OM service. This allows clients to discover
      the address of the OM.
    </description>
  </property>
  <property>
    <name>ozone.om.handler.count.key</name>
    <value>100</value>
    <tag>OM, PERFORMANCE</tag>
    <description>
      The number of RPC handler threads for OM service endpoints.
    </description>
  </property>
  <property>
    <name>ozone.om.http-address</name>
    <value>0.0.0.0:9874</value>
    <tag>OM, MANAGEMENT</tag>
    <description>
      The address and the base port where the OM web UI will listen on.

      If the port is 0, then the server will start on a free port. However, it
      is best to specify a well-known port, so it is easy to connect and see
      the OM management UI.
    </description>
  </property>
  <property>
    <name>ozone.om.http-bind-host</name>
    <value>0.0.0.0</value>
    <tag>OM, MANAGEMENT</tag>
    <description>
      The actual address the OM web server will bind to. If this optional
      the address is set, it overrides only the hostname portion of
      ozone.om.http-address.
    </description>
  </property>
  <property>
    <name>ozone.om.http.enabled</name>
    <value>true</value>
    <tag>OM, MANAGEMENT</tag>
    <description>
      Property to enable or disable OM web user interface.
    </description>
  </property>
  <property>
    <name>ozone.om.https-address</name>
    <value>0.0.0.0:9875</value>
    <tag>OM, MANAGEMENT, SECURITY</tag>
    <description>
      The address and the base port where the OM web UI will listen
      on using HTTPS.
      If the port is 0 then the server will start on a free port.
    </description>
  </property>
  <property>
    <name>ozone.om.https-bind-host</name>
    <value>0.0.0.0</value>
    <tag>OM, MANAGEMENT, SECURITY</tag>
    <description>
      The actual address the OM web server will bind to using HTTPS.
      If this optional address is set, it overrides only the hostname portion of
      ozone.om.https-address.
    </description>
  </property>
  <property>
    <name>ozone.om.volume.listall.allowed</name>
    <value>true</value>
    <tag>OM, MANAGEMENT</tag>
    <description>
      Allows everyone to list all volumes when set to true. Defaults to true.
      When set to false, non-admin users can only list the volumes they have
      access to. Admins can always list all volumes. Note that this config
      only applies to OzoneNativeAuthorizer. For other authorizers, admin
      needs to set policies accordingly to allow all volume listing
      e.g. for Ranger, a new policy with special volume "/" can be added to
      allow group public LIST access.
    </description>
  </property>
  <property>
    <name>ozone.om.user.max.volume</name>
    <value>1024</value>
    <tag>OM, MANAGEMENT</tag>
    <description>
      The maximum number of volumes a user can have on a cluster.Increasing or
      decreasing this number has no real impact on ozone cluster. This is
      defined only for operational purposes. Only an administrator can create a
      volume, once a volume is created there are no restrictions on the number
      of buckets or keys inside each bucket a user can create.
    </description>
  </property>
  <property>
    <name>ozone.om.db.dirs</name>
    <value/>
    <tag>OZONE, OM, STORAGE, PERFORMANCE</tag>
    <description>
      Directory where the OzoneManager stores its metadata. This should
      be specified as a single directory. If the directory does not
      exist then the OM will attempt to create it.

      If undefined, then the OM will log a warning and fallback to
      ozone.metadata.dirs. This fallback approach is not recommended for
      production environments.
    </description>
  </property>
  <property>
    <name>ozone.metadata.dirs</name>
    <value/>
    <tag>OZONE, OM, SCM, CONTAINER, STORAGE, REQUIRED</tag>
    <description>
      This setting is the fallback location for SCM, OM, Recon and DataNodes
      to store their metadata. This setting may be used only in test/PoC
      clusters to simplify configuration.

      For production clusters or any time you care about performance, it is
      recommended that ozone.om.db.dirs, ozone.scm.db.dirs and
      dfs.container.ratis.datanode.storage.dir be configured separately.
    </description>
  </property>

  <property>
    <name>ozone.metastore.rocksdb.statistics</name>
    <value>OFF</value>
    <tag>OZONE, OM, SCM, STORAGE, PERFORMANCE</tag>
    <description>
      The statistics level of the rocksdb store. If you use any value from
      org.rocksdb.StatsLevel (eg. ALL or EXCEPT_DETAILED_TIMERS), the rocksdb
      statistics will be exposed over JMX bean with the choosed setting. Set
      it to OFF to not initialize rocksdb statistics at all. Please note that
      collection of statistics could have 5-10% performance penalty.
      Check the rocksdb documentation for more details.
    </description>
  </property>
  <property>
    <name>ozone.metastore.rocksdb.cf.write.buffer.size</name>
    <value>128MB</value>
    <tag>OZONE, OM, SCM, STORAGE, PERFORMANCE</tag>
    <description>
      The write buffer (memtable) size for each column family of the rocksdb
      store. Check the rocksdb documentation for more details.
    </description>
  </property>
  <property>
    <name>ozone.scm.db.dirs</name>
    <value/>
    <tag>OZONE, SCM, STORAGE, PERFORMANCE</tag>
    <description>
      Directory where the StorageContainerManager stores its metadata.
      This should be specified as a single directory. If the directory
      does not exist then the SCM will attempt to create it.

      If undefined, then the SCM will log a warning and fallback to
      ozone.metadata.dirs. This fallback approach is not recommended for
      production environments.
    </description>
  </property>
  <property>
    <name>ozone.scm.block.client.address</name>
    <value/>
    <tag>OZONE, SCM</tag>
    <description>The address of the Ozone SCM block client service. If not
      defined value of ozone.scm.client.address is used.
    </description>
  </property>
  <property>
    <name>ozone.scm.block.client.bind.host</name>
    <value>0.0.0.0</value>
    <tag>OZONE, SCM</tag>
    <description>
      The hostname or IP address used by the SCM block client
      endpoint to bind.
    </description>
  </property>
  <property>
    <name>ozone.scm.block.client.port</name>
    <value>9863</value>
    <tag>OZONE, SCM</tag>
    <description>
      The port number of the Ozone SCM block client service.
    </description>
  </property>
  <property>
    <name>ozone.scm.block.deletion.max.retry</name>
    <value>4096</value>
    <tag>OZONE, SCM</tag>
    <description>
      SCM wraps up many blocks in a deletion transaction and sends that to data
      node for physical deletion periodically. This property determines how many
      times SCM is going to retry sending a deletion operation to the data node.
    </description>
  </property>
  <property>
    <name>ozone.scm.block.size</name>
    <value>256MB</value>
    <tag>OZONE, SCM</tag>
    <description>
      The default size of a scm block. This is maps to the default
      Ozone block size.
    </description>
  </property>
  <property>
    <name>ozone.scm.sequence.id.batch.size</name>
    <value>1000</value>
    <tag>OZONE, SCM</tag>
    <description>
      SCM allocates sequence id in a batch way. This property determines how many
      ids will be allocated in a single batch.
    </description>
  </property>
  <property>
    <name>ozone.scm.chunk.size</name>
    <value>4MB</value>
    <tag>OZONE, SCM, CONTAINER, PERFORMANCE</tag>
    <description>
      The chunk size for reading/writing chunk operations in bytes.

      The chunk size defaults to 4MB. If the value configured is more than the
      maximum size (32MB), it will be reset to the maximum size (32MB). This
      maps to the network packet sizes and file write operations in the
      client to datanode protocol.

      When tuning this parameter, flow control window parameter should be
      tuned accordingly. Refer to
      hdds.ratis.raft.grpc.flow.control.window for more information.
    </description>
  </property>
  <property>
    <name>ozone.chunk.read.buffer.default.size</name>
    <value>64KB</value>
    <tag>OZONE, SCM, CONTAINER, PERFORMANCE</tag>
    <description>
      The default read buffer size during read chunk operations when checksum
      is disabled. Chunk data will be cached in buffers of this capacity.

      For chunk data with checksum, the read buffer size will be the
      same as the number of bytes per checksum
      (ozone.client.bytes.per.checksum) corresponding to the chunk.
    </description>
  </property>
  <property>
    <name>ozone.scm.container.layout</name>
    <value>FILE_PER_BLOCK</value>
    <tag>OZONE, SCM, CONTAINER, PERFORMANCE</tag>
    <description>
      Container layout defines how chunks, blocks and containers are stored on disk.
      Each chunk is stored separately with FILE_PER_CHUNK.  All chunks of a
      block are stored in the same file with FILE_PER_BLOCK.  The default is
      FILE_PER_BLOCK.
    </description>
  </property>
  <property>
    <name>ozone.scm.client.address</name>
    <value/>
    <tag>OZONE, SCM, REQUIRED</tag>
    <description>
      The address of the Ozone SCM client service. This is a required setting.

      It is a string in the host:port format. The port number is optional
      and defaults to 9860.
    </description>
  </property>
  <property>
    <name>ozone.scm.client.bind.host</name>
    <value>0.0.0.0</value>
    <tag>OZONE, SCM, MANAGEMENT</tag>
    <description>The hostname or IP address used by the SCM client endpoint to
      bind.
      This setting is used by the SCM only and never used by clients.

      The setting can be useful in multi-homed setups to restrict the
      availability of the SCM client service to a specific interface.

      The default is appropriate for most clusters.
    </description>
  </property>
  <property>
    <name>ozone.scm.client.port</name>
    <value>9860</value>
    <tag>OZONE, SCM, MANAGEMENT</tag>
    <description>The port number of the Ozone SCM client service.</description>
  </property>
  <property>
    <name>ozone.scm.keyvalue.container.deletion-choosing.policy</name>
    <value>
      org.apache.hadoop.ozone.container.common.impl.TopNOrderedContainerDeletionChoosingPolicy
    </value>
    <tag>OZONE, MANAGEMENT</tag>
    <description>
      The policy used for choosing desired keyvalue containers for block deletion.
      Datanode selects some containers to process block deletion
      in a certain interval defined by ozone.block.deleting.service.interval.
      The number of containers to process in each interval is defined
      by ozone.block.deleting.container.limit.per.interval. This property is
      used to configure the policy applied while selecting containers.
      There are two policies supporting now:
      RandomContainerDeletionChoosingPolicy and
      TopNOrderedContainerDeletionChoosingPolicy.
      org.apache.hadoop.ozone.container.common.impl.RandomContainerDeletionChoosingPolicy
      implements a simply random policy that to return a random list of
      containers.
      org.apache.hadoop.ozone.container.common.impl.TopNOrderedContainerDeletionChoosingPolicy
      implements a policy that choosing top count number of containers in a
      pending-deletion-blocks's num
      based descending order.
    </description>
  </property>
  <property>
    <name>ozone.scm.container.placement.impl</name>
    <value>
      org.apache.hadoop.hdds.scm.container.placement.algorithms.SCMContainerPlacementRandom
    </value>
    <tag>OZONE, MANAGEMENT</tag>
    <description>
      The full name of class which implements
      org.apache.hadoop.hdds.scm.PlacementPolicy.
      The class decides which datanode will be used to host the container replica. If not set,
      org.apache.hadoop.hdds.scm.container.placement.algorithms.SCMContainerPlacementRandom will be used as default
      value.
    </description>
  </property>
  <property>
    <name>ozone.scm.container.placement.ec.impl</name>
    <value>
      org.apache.hadoop.hdds.scm.container.placement.algorithms.SCMContainerPlacementRackScatter
    </value>
    <tag>OZONE, MANAGEMENT</tag>
    <description>
      The full name of class which implements
      org.apache.hadoop.hdds.scm.PlacementPolicy.
      The class decides which datanode will be used to host the container replica in EC mode. If not set,
      org.apache.hadoop.hdds.scm.container.placement.algorithms.SCMContainerPlacementRandom will be used as default
      value.
    </description>
  </property>
  <property>
    <name>ozone.scm.pipeline.owner.container.count</name>
    <value>3</value>
    <tag>OZONE, SCM, PIPELINE</tag>
    <description>Number of containers per owner per disk in a pipeline.
    </description>
  </property>
  <property>
    <name>ozone.scm.pipeline.per.metadata.disk</name>
    <value>2</value>
    <tag>OZONE, SCM, PIPELINE</tag>
    <description>Number of pipelines to be created per raft log disk.
    </description>
  </property>
  <property>
  <name>ozone.scm.datanode.pipeline.limit</name>
  <value>2</value>
  <tag>OZONE, SCM, PIPELINE</tag>
  <description>Max number of pipelines per datanode can be engaged in.
    Setting the value to 0 means the pipeline limit per dn will be determined
    by the no of metadata volumes reported per dn.
  </description>
  </property>
  <property>
    <name>ozone.scm.datanode.disallow.same.peers</name>
    <value>false</value>
    <tag>OZONE, SCM, PIPELINE</tag>
    <description>Disallows same set of datanodes to participate in multiple
      pipelines when set to true. Default is set to false.
    </description>
  </property>
  <property>
    <name>ozone.scm.ratis.pipeline.limit</name>
    <value>0</value>
    <tag>OZONE, SCM, PIPELINE</tag>
    <description>Upper limit for how many pipelines can be OPEN in SCM.
      0 as default means there is no limit. Otherwise, the number is the limit
      of max amount of pipelines which are OPEN.
    </description>
  </property>
  <property>
    <name>ozone.scm.pipeline.allocated.timeout</name>
    <value>5m</value>
    <tag>OZONE, SCM, PIPELINE</tag>
    <description>
      Timeout for every pipeline to stay in ALLOCATED stage. When pipeline is created,
      it should be at OPEN stage once pipeline report is successfully received by SCM.
      If a pipeline stays at ALLOCATED longer than the specified period of time,
      it should be scrubbed so that new pipeline can be created.
      This timeout is for how long pipeline can stay at ALLOCATED
      stage until it gets scrubbed.
    </description>
  </property>
  <property>
    <name>ozone.scm.pipeline.leader-choose.policy</name>
    <value>
      org.apache.hadoop.hdds.scm.pipeline.leader.choose.algorithms.MinLeaderCountChoosePolicy
    </value>
    <tag>OZONE, SCM, PIPELINE</tag>
    <description>
      The policy used for choosing desired leader for pipeline creation.
      There are two policies supporting now: DefaultLeaderChoosePolicy, MinLeaderCountChoosePolicy.
      org.apache.hadoop.hdds.scm.pipeline.leader.choose.algorithms.DefaultLeaderChoosePolicy
      implements a policy that choose leader without depending on priority.
      org.apache.hadoop.hdds.scm.pipeline.leader.choose.algorithms.MinLeaderCountChoosePolicy
      implements a policy that choose leader which has the minimum exist leader count.
      In the future, we need to add policies which consider:
      1. resource, the datanode with the most abundant cpu and memory can be made the leader
      2. topology, the datanode nearest to the client can be made the leader
    </description>
  </property>
  <property>
    <name>ozone.scm.container.size</name>
    <value>5GB</value>
    <tag>OZONE, PERFORMANCE, MANAGEMENT</tag>
    <description>
      Default container size used by Ozone.
      There are two considerations while picking this number. The speed at which
      a container can be replicated, determined by the network speed and the
      metadata that each container generates. So selecting a large number
      creates less SCM metadata, but recovery time will be more. 5GB is a number
      that maps to quick replication times in gigabit networks, but still
      balances the amount of metadata.
    </description>
  </property>
  <property>
    <name>ozone.scm.datanode.address</name>
    <value/>
    <tag>OZONE, MANAGEMENT</tag>
    <description>
      The address of the Ozone SCM service used for internal
      communication between the DataNodes and the SCM.

      It is a string in the host:port format. The port number is optional
      and defaults to 9861.

      This setting is optional. If unspecified then the hostname portion
      is picked from the ozone.scm.client.address setting and the
      default service port of 9861 is chosen.
    </description>
  </property>
  <property>
    <name>ozone.scm.datanode.bind.host</name>
    <value/>
    <tag>OZONE, MANAGEMENT</tag>
    <description>
      The hostname or IP address used by the SCM service endpoint to
      bind.
    </description>
  </property>
  <property>
    <name>ozone.scm.datanode.id.dir</name>
    <value/>
    <tag>OZONE, MANAGEMENT</tag>
    <description>The path that datanodes will use to store the datanode ID.
      If this value is not set, then datanode ID is created under the
      metadata directory.
    </description>
  </property>
  <property>
    <name>ozone.scm.datanode.port</name>
    <value>9861</value>
    <tag>OZONE, MANAGEMENT</tag>
    <description>
      The port number of the Ozone SCM service.
    </description>
  </property>
  <property>
    <name>ozone.scm.dead.node.interval</name>
    <value>10m</value>
    <tag>OZONE, MANAGEMENT</tag>
    <description>
      The interval between heartbeats before a node is tagged as dead.
    </description>
  </property>
  <property>
    <name>ozone.scm.handler.count.key</name>
    <value>100</value>
    <tag>OZONE, MANAGEMENT, PERFORMANCE</tag>
    <description>
      The number of RPC handler threads for each SCM service
      endpoint.

      The default is appropriate for small clusters (tens of nodes).

      Set a value that is appropriate for the cluster size. Generally, HDFS
      recommends RPC handler count is set to 20 * log2(Cluster Size) with an
      upper limit of 200. However, SCM will not have the same amount of
      traffic as Namenode, so a value much smaller than that will work well too.
    </description>
  </property>
  <property>
    <name>hdds.heartbeat.interval</name>
    <value>30s</value>
    <tag>OZONE, MANAGEMENT</tag>
    <description>
      The heartbeat interval from a data node to SCM. Yes,
      it is not three but 30, since most data nodes will heart beating via Ratis
      heartbeats. If a client is not able to talk to a data node, it will notify
      OM/SCM eventually. So a 30 second HB seems to work. This assumes that
      replication strategy used is Ratis if not, this value should be set to
      something smaller like 3 seconds.
      ozone.scm.pipeline.close.timeout should also be adjusted accordingly,
      if the default value for this config is not used.
    </description>
  </property>
  <property>
    <name>hdds.recon.heartbeat.interval</name>
    <value>60s</value>
    <tag>OZONE, MANAGEMENT, RECON</tag>
    <description>
      The heartbeat interval from a Datanode to Recon.
    </description>
  </property>
  <property>
    <name>ozone.scm.heartbeat.log.warn.interval.count</name>
    <value>10</value>
    <tag>OZONE, MANAGEMENT</tag>
    <description>
      Defines how frequently we will log the missing of a heartbeat to SCM.
      For example in the default case, we will write a warning message for each
      ten consecutive heartbeats that we miss to SCM. This helps in reducing
      clutter in a data node log, but trade off is that logs will have less of
      this statement.
    </description>
  </property>
  <property>
    <name>ozone.scm.heartbeat.rpc-timeout</name>
    <value>5s</value>
    <tag>OZONE, MANAGEMENT</tag>
    <description>
      Timeout value for the RPC from Datanode to SCM.
    </description>
  </property>
  <property>
    <name>ozone.scm.heartbeat.rpc-retry-count</name>
    <value>15</value>
    <tag>OZONE, MANAGEMENT</tag>
    <description>
      Retry count for the RPC from Datanode to SCM. The rpc-retry-interval
      is 1s by default. Make sure rpc-retry-count * (rpc-timeout +
      rpc-retry-interval) is less than hdds.heartbeat.interval.
    </description>
  </property>
  <property>
    <name>ozone.scm.heartbeat.rpc-retry-interval</name>
    <value>1s</value>
    <tag>OZONE, MANAGEMENT</tag>
    <description>
      Retry interval for the RPC from Datanode to SCM.
      Make sure rpc-retry-count * (rpc-timeout + rpc-retry-interval)
      is less than hdds.heartbeat.interval.
    </description>
  </property>
  <property>
    <name>ozone.scm.heartbeat.thread.interval</name>
    <value>3s</value>
    <tag>OZONE, MANAGEMENT</tag>
    <description>
      When a heartbeat from the data node arrives on SCM, It is queued for
      processing with the time stamp of when the heartbeat arrived. There is a
      heartbeat processing thread inside SCM that runs at a specified interval.
      This value controls how frequently this thread is run.

      There are some assumptions build into SCM such as this value should allow
      the heartbeat processing thread to run at least three times more
      frequently than heartbeats and at least five times more than stale node
      detection time. If you specify a wrong value, SCM will gracefully refuse
      to run. For more info look at the node manager tests in SCM.

      In short, you don't need to change this.
    </description>
  </property>
  <property>
    <name>ozone.scm.http-address</name>
    <value>0.0.0.0:9876</value>
    <tag>OZONE, MANAGEMENT</tag>
    <description>
      The address and the base port where the SCM web ui will listen on.

      If the port is 0 then the server will start on a free port.
    </description>
  </property>
  <property>
    <name>ozone.scm.http-bind-host</name>
    <value>0.0.0.0</value>
    <tag>OZONE, MANAGEMENT</tag>
    <description>
      The actual address the SCM web server will bind to. If this
      optional address is set, it overrides only the hostname portion of
      ozone.scm.http-address.
    </description>
  </property>
  <property>
    <name>ozone.scm.http.enabled</name>
    <value>true</value>
    <tag>OZONE, MANAGEMENT</tag>
    <description>
      Property to enable or disable SCM web ui.
    </description>
  </property>
  <property>
    <name>ozone.scm.https-address</name>
    <value>0.0.0.0:9877</value>
    <tag>OZONE, MANAGEMENT</tag>
    <description>
      The address and the base port where the SCM web UI will listen
      on using HTTPS.

      If the port is 0 then the server will start on a free port.
    </description>
  </property>
  <property>
    <name>ozone.scm.https-bind-host</name>
    <value>0.0.0.0</value>
    <tag>OZONE, MANAGEMENT</tag>
    <description>
      The actual address the SCM web server will bind to using HTTPS.
      If this optional address is set, it overrides only the hostname portion of
      ozone.scm.https-address.
    </description>
  </property>
  <property>
    <name>ozone.scm.names</name>
    <value/>
    <tag>OZONE, REQUIRED</tag>
    <description>
      The value of this property is a set of DNS | DNS:PORT | IP
      Address | IP:PORT. Written as a comma separated string. e.g. scm1,
      scm2:8020, 7.7.7.7:7777.
      This property allows datanodes to discover where SCM is, so that
      datanodes can send heartbeat to SCM.
    </description>
  </property>
  <property>
    <name>ozone.scm.stale.node.interval</name>
    <value>5m</value>
    <tag>OZONE, MANAGEMENT</tag>
    <description>
      The interval for stale node flagging. Please
      see ozone.scm.heartbeat.thread.interval before changing this value.
    </description>
  </property>
  <property>
    <name>ozone.trace.enabled</name>
    <value>false</value>
    <tag>OZONE, DEBUG</tag>
    <description>
      Setting this flag to true dumps the HTTP request/ response in
      the logs. Very useful when debugging REST protocol.
    </description>
  </property>

  <property>
    <name>ozone.key.preallocation.max.blocks</name>
    <value>64</value>
    <tag>OZONE, OM, PERFORMANCE</tag>
    <description>
      While allocating blocks from OM, this configuration limits the maximum
      number of blocks being allocated. This configuration ensures that the
      allocated block response do not exceed rpc payload limit. If client needs
      more space for the write, separate block allocation requests will be made.
    </description>
  </property>

  <property>
    <name>ozone.client.list.cache</name>
    <value>1000</value>
    <tag>OZONE, PERFORMANCE</tag>
    <description>
      Configuration property to configure the cache size of client list calls.
    </description>
  </property>

  <property>
    <name>ozone.server.default.replication</name>
    <value>3</value>
    <tag>OZONE</tag>
    <description>
      Default replication value. The actual number of replications can be
      specified when writing the key. The default is used if replication
      is not specified when creating key or no default replication set at
      bucket. Supported values:
      For Standalone: 1
      For Ratis: 3
      For Erasure Coding(EC) supported format:
      {ECCodec}-{DataBlocks}-{ParityBlocks}-{ChunkSize}
        ECCodec: Codec for encoding stripe. Supported values : XOR, RS (Reed Solomon)
        DataBlocks: Number of data blocks in a stripe.
        ParityBlocks: Number of parity blocks in a stripe.
        ChunkSize: Chunk size in bytes. E.g. 1024k, 2048k etc.
        Supported combinations of {DataBlocks}-{ParityBlocks} : 3-2, 6-3, 10-4
    </description>
  </property>

  <property>
    <name>ozone.server.default.replication.type</name>
    <value>RATIS</value>
    <tag>OZONE</tag>
    <description>
      Default replication type to be used while writing key into ozone. The
      value can be specified when writing the key, default is used when
      nothing is specified when creating key or no default value set at bucket.
      Supported values: RATIS, STAND_ALONE, CHAINED and EC.
    </description>
  </property>

  <property>
    <name>ozone.client.bucket.replication.config.refresh.time.ms</name>
    <value>30000</value>
    <tag>OZONE</tag>
    <description>
      Default time period to refresh the bucket replication config in o3fs
      clients. Until the bucket replication config refreshed, client will
      continue to use existing replication config irrespective of whether bucket
      replication config updated at OM or not.
    </description>
  </property>

  <property>
    <name>hdds.container.close.threshold</name>
    <value>0.9f</value>
    <tag>OZONE, DATANODE</tag>
    <description>
      This determines the threshold to be used for closing a container.
      When the container used percentage reaches this threshold,
      the container will be closed. Value should be a positive, non-zero
      percentage in float notation (X.Yf), with 1.0f meaning 100%.
    </description>
  </property>
  <property>
    <name>ozone.rest.client.http.connection.max</name>
    <value>100</value>
    <tag>OZONE, CLIENT</tag>
    <description>
      This defines the overall connection limit for the connection pool used in
      RestClient.
    </description>
  </property>
  <property>
    <name>ozone.rest.client.http.connection.per-route.max</name>
    <value>20</value>
    <tag>OZONE, CLIENT</tag>
    <description>
      This defines the connection limit per one HTTP route/host. Total max
      connection is limited by ozone.rest.client.http.connection.max property.
    </description>
  </property>

  <property>
    <name>ozone.om.open.key.cleanup.service.interval</name>
    <value>24h</value>
    <tag>OZONE, OM, PERFORMANCE</tag>
    <description>
      A background job that periodically checks open key entries and marks
      expired open keys for deletion. This entry controls the interval of this
      cleanup check. Unit could be defined with postfix (ns,ms,s,m,h,d)
    </description>
  </property>

  <property>
    <name>ozone.om.open.key.cleanup.service.timeout</name>
    <value>300s</value>
    <tag>OZONE, OM, PERFORMANCE</tag>
    <description>A timeout value of open key cleanup service. If this is set
      greater than 0, the service will stop waiting for the open key deleting
      completion after this time. If timeout happens to a large proportion of
      open key deletion, this value needs to be increased or
      ozone.om.open.key.cleanup.limit.per.task should be decreased.
      Unit could be defined with postfix (ns,ms,s,m,h,d)
    </description>
  </property>

  <property>
    <name>ozone.om.open.key.expire.threshold</name>
    <value>7d</value>
    <tag>OZONE, OM, PERFORMANCE</tag>
    <description>
      Controls how long an open key operation is considered active. Specifically, if a key
      has been open longer than the value of this config entry, that open key is considered as
      expired (e.g. due to client crash). Unit could be defined with postfix (ns,ms,s,m,h,d)
    </description>
  </property>

  <property>
    <name>ozone.om.open.key.cleanup.limit.per.task</name>
    <value>1000</value>
    <tag>OZONE, OM, PERFORMANCE</tag>
    <description>
      The maximum number of open keys to be identified as expired and marked
      for deletion by one run of the open key cleanup service on the OM.
      This property is used to throttle the actual number of open key deletions
      on the OM.
    </description>
  </property>

  <property>
    <name>hadoop.tags.custom</name>
    <value>OZONE,MANAGEMENT,SECURITY,PERFORMANCE,DEBUG,CLIENT,SERVER,OM,SCM,
      CRITICAL,RATIS,CONTAINER,REQUIRED,REST,STORAGE,PIPELINE,STANDALONE,S3GATEWAY,RECON</value>
  </property>

  <property>
    <name>ozone.tags.system</name>
    <value>OZONE,MANAGEMENT,SECURITY,PERFORMANCE,DEBUG,CLIENT,SERVER,OM,SCM,
      CRITICAL,RATIS,CONTAINER,REQUIRED,REST,STORAGE,PIPELINE,STANDALONE,S3GATEWAY,TOKEN,TLS,RECON</value>
  </property>


  <property>
    <name>hdds.rest.rest-csrf.enabled</name>
    <value>false</value>
    <description>
      If true, then enables Object Store REST server protection against
      cross-site request forgery (CSRF).
    </description>
  </property>

  <property>
    <name>hdds.rest.http-address</name>
    <value>0.0.0.0:9880</value>
    <description>The http address of Object Store REST server inside the
      datanode.</description>
  </property>


  <property>
    <name>hdds.rest.netty.high.watermark</name>
    <value>65535</value>
    <description>
      High watermark configuration to Netty for Object Store REST server.
    </description>
  </property>

  <property>
    <name>hdds.rest.netty.low.watermark</name>
    <value>32768</value>
    <description>
      Low watermark configuration to Netty for Object Store REST server.
    </description>
  </property>

  <property>
    <name>hdds.datanode.plugins</name>
    <value/>
    <description>
      Comma-separated list of HDDS datanode plug-ins to be activated when
      HDDS service starts as part of datanode.
    </description>
  </property>
  <property>
    <name>hdds.datanode.storage.utilization.warning.threshold</name>
    <value>0.75</value>
    <tag>OZONE, SCM, MANAGEMENT</tag>
    <description>
      If a datanode overall storage utilization exceeds more than this
      value, a warning will be logged while processing the nodeReport in SCM.
    </description>
  </property>

  <property>
    <name>hdds.datanode.storage.utilization.critical.threshold</name>
    <value>0.95</value>
    <tag>OZONE, SCM, MANAGEMENT</tag>
    <description>
      If a datanode overall storage utilization exceeds more than this
      value, the datanode will be marked out of space.
    </description>
  </property>

  <property>
    <name>hdds.datanode.metadata.rocksdb.cache.size</name>
    <value>64MB</value>
    <tag>OZONE, DATANODE, MANAGEMENT</tag>
    <description>
        Size of the block metadata cache shared among RocksDB instances on each
        datanode. All containers on a datanode will share this cache.
    </description>
  </property>

  <property>
    <name>hdds.command.status.report.interval</name>
    <value>30s</value>
    <tag>OZONE, DATANODE, MANAGEMENT</tag>
    <description>Time interval of the datanode to send status of commands
      executed since last report. Unit could be defined with
      postfix (ns,ms,s,m,h,d)</description>
  </property>
  <property>
    <name>ozone.scm.pipeline.destroy.timeout</name>
    <value>66s</value>
    <tag>OZONE, SCM, PIPELINE</tag>
    <description>
      Once a pipeline is closed, SCM should wait for the above configured time
      before destroying a pipeline.
    </description>
  </property>
  <property>
    <name>ozone.scm.pipeline.creation.interval</name>
    <value>120s</value>
    <tag>OZONE, SCM, PIPELINE</tag>
    <description>
      SCM schedules a fixed interval job using the configured interval to
      create pipelines.
    </description>
  </property>
  <property>
    <name>ozone.scm.pipeline.scrub.interval</name>
    <value>5m</value>
    <tag>OZONE, SCM, PIPELINE</tag>
    <description>
      SCM schedules a fixed interval job using the configured interval to
      scrub pipelines.
    </description>
  </property>
  <property>
    <name>ozone.scm.expired.container.replica.op.scrub.interval</name>
    <value>5m</value>
    <tag>OZONE, SCM, CONTAINER</tag>
    <description>
      SCM schedules a fixed interval job using the configured interval to
      scrub expired container replica operation.
    </description>
  </property>
  <property>
    <name>ozone.scm.expired.container.replica.op.time.out</name>
    <value>30m</value>
    <tag>OZONE, SCM, CONTAINER</tag>
    <description>
      Timeout for the container replica operations(ADD/DELETE).After this
      timeout the command will be retied
    </description>
  </property>
  <property>
    <name>ozone.scm.pipeline.creation.auto.factor.one</name>
    <value>true</value>
    <tag>OZONE, SCM, PIPELINE</tag>
    <description>
      If enabled, SCM will auto create RATIS factor ONE pipeline.
    </description>
  </property>
  <property>
    <name>hdds.scm.safemode.threshold.pct</name>
    <value>0.99</value>
    <tag>HDDS,SCM,OPERATION</tag>
    <description> % of containers which should have at least one
      reported replica before SCM comes out of safe mode.
    </description>
  </property>

  <property>
    <name>hdds.scm.wait.time.after.safemode.exit</name>
    <value>5m</value>
    <tag>HDDS,SCM,OPERATION</tag>
    <description> After exiting safemode, wait for configured interval of
      time to start replication monitor and cleanup activities of unhealthy
      pipelines.
    </description>
  </property>

  <property>
    <name>hdds.scm.safemode.enabled</name>
    <value>true</value>
    <tag>HDDS,SCM,OPERATION</tag>
    <description>Boolean value to enable or disable SCM safe mode.
    </description>
  </property>

  <property>
    <name>hdds.scm.safemode.min.datanode</name>
    <value>1</value>
    <tag>HDDS,SCM,OPERATION</tag>
    <description>Minimum DataNodes which should be registered to get SCM out of
      safe mode.
    </description>
  </property>

  <property>
    <name>hdds.scm.safemode.pipeline-availability.check</name>
    <value>true</value>
    <tag>HDDS,SCM,OPERATION</tag>
    <description>
      Boolean value to enable pipeline availability check during SCM safe mode.
    </description>
  </property>

  <property>
    <name>hdds.scm.safemode.healthy.pipeline.pct</name>
    <value>0.10</value>
    <tag>HDDS,SCM,OPERATION</tag>
    <description>
      Percentage of healthy pipelines, where all 3 datanodes are reported in the
      pipeline.
    </description>
  </property>

  <property>
    <name>hdds.scm.safemode.atleast.one.node.reported.pipeline.pct</name>
    <value>0.90</value>
    <tag>HDDS,SCM,OPERATION</tag>
    <description>
      Percentage of pipelines, where at least one datanode is reported in the
      pipeline.
    </description>
  </property>

  <property>
    <name>hdds.container.action.max.limit</name>
    <value>20</value>
    <tag>DATANODE</tag>
    <description>
      Maximum number of Container Actions sent by the datanode to SCM in a
      single heartbeat.
    </description>
  </property>

  <property>
    <name>hdds.pipeline.action.max.limit</name>
    <value>20</value>
    <tag>DATANODE</tag>
    <description>
      Maximum number of Pipeline Actions sent by the datanode to SCM in a
      single heartbeat.
    </description>
  </property>
  <property>
    <name>hdds.db.profile</name>
    <value>DISK</value>
    <tag>OZONE, OM, PERFORMANCE</tag>
    <description>This property allows user to pick a configuration
    that tunes the RocksDB settings for the hardware it is running
    on. Right now, we have SSD and DISK as profile options.</description>
  </property>

  <property>
    <name>hdds.datanode.replication.work.dir</name>
    <tag>DATANODE</tag>
    <description>Temporary which is used during the container replication
      betweeen datanodes. Should have enough space to store multiple container
      (in compressed format), but doesn't require fast io access such as SSD.
    </description>
  </property>

  <property>
    <name>hdds.scm.safemode.pipeline.creation</name>
    <value>true</value>
    <tag>HDDS,SCM,OPERATION</tag>
    <description>
      Boolean value to enable background pipeline creation in SCM safe mode.
    </description>
  </property>

  <property>
    <name>hdds.scm.kerberos.keytab.file</name>
    <value>/etc/security/keytabs/SCM.keytab</value>
    <tag>SCM, SECURITY, KERBEROS</tag>
    <description> The keytab file used by SCM daemon to login as its service principal.
    </description>
  </property>
  <property>
    <name>hdds.scm.kerberos.principal</name>
    <value>SCM/_HOST@REALM</value>
    <tag>SCM, SECURITY, KERBEROS</tag>
    <description>The SCM service principal. e.g. scm/_HOST@REALM.COM</description>
  </property>
  <property>
    <name>hdds.scm.http.auth.kerberos.principal</name>
    <value>HTTP/_HOST@REALM</value>
    <tag>SCM, SECURITY, KERBEROS</tag>
    <description>
      SCM http server service principal if SPNEGO is enabled for SCM http server.
    </description>
  </property>
  <property>
    <name>hdds.scm.http.auth.kerberos.keytab</name>
    <value>/etc/security/keytabs/HTTP.keytab</value>
    <tag>SCM, SECURITY, KERBEROS</tag>
    <description>
      The keytab file used by SCM http server to login as its service
      principal if SPNEGO is enabled for SCM http server.
    </description>
  </property>

  <property>
    <name>ozone.s3.administrators</name>
    <value/>
    <tag>OZONE, SECURITY</tag>
    <description>
      S3 administrator users delimited by a comma.
      This is the list of users who can access admin only information from s3.
      If this property is empty then ozone.administrators will be able to access all
      s3 information regardless of this setting.
    </description>
  </property>
  <property>
    <name>ozone.s3.administrators.groups</name>
    <value/>
    <tag>OZONE, SECURITY</tag>
    <description>
      S3 administrator groups delimited by a comma.
      This is the list of groups who can access admin only information
      from S3.
      It is enough to either have the name defined in ozone.s3.administrators
      or be directly or indirectly in a group defined in this property.
    </description>
  </property>

  <property>
    <name>ozone.s3g.volume.name</name>
    <value>s3v</value>
    <tag>OZONE, S3GATEWAY</tag>
    <description>
      The volume name to access through the s3gateway.
    </description>
  </property>
  <property>
    <name>ozone.s3g.domain.name</name>
    <value/>
    <tag>OZONE, S3GATEWAY</tag>
    <description>List of Ozone S3Gateway domain names. If multiple
      domain names to be provided, they should be a "," separated.
      This parameter is only required when virtual host style pattern is
      followed.</description>
  </property>

  <property>
    <name>ozone.s3g.http-address</name>
    <value>0.0.0.0:9878</value>
    <tag>OZONE, S3GATEWAY</tag>
    <description>The address and the base port where the Ozone S3Gateway
      Server will
      listen on.</description>
  </property>

  <property>
    <name>ozone.s3g.http-bind-host</name>
    <value>0.0.0.0</value>
    <tag>OZONE, S3GATEWAY</tag>
    <description>The actual address the HTTP server will bind to. If this optional address
      is set, it overrides only the hostname portion of ozone.s3g.http-address.
      This is useful for making the Ozone S3Gateway HTTP server listen on all
      interfaces by setting it to 0.0.0.0.</description>
  </property>

  <property>
    <name>ozone.s3g.http.enabled</name>
    <value>true</value>
    <tag>OZONE, S3GATEWAY</tag>
    <description>The boolean which enables the Ozone S3Gateway server
      .</description>
  </property>

  <property>
    <name>ozone.s3g.https-address</name>
    <value/>
    <tag>OZONE, S3GATEWAY</tag>
    <description>Ozone S3Gateway serverHTTPS server address and port
      .</description>
  </property>

  <property>
    <name>ozone.s3g.https-bind-host</name>
    <value/>
    <tag>OZONE, S3GATEWAY</tag>
    <description>The actual address the HTTPS server will bind to. If this optional address
      is set, it overrides only the hostname portion of ozone.s3g.https-address.
      This is useful for making the Ozone S3Gateway HTTPS server listen on all
      interfaces by setting it to 0.0.0.0.</description>
  </property>

  <property>
    <name>ozone.s3g.http.auth.kerberos.principal</name>
    <value>HTTP/_HOST@REALM</value>
    <tag>OZONE, S3GATEWAY, SECURITY, KERBEROS</tag>
    <description>The server principal used by Ozone S3Gateway server. This is
      typically set to
      HTTP/_HOST@REALM.TLD The SPNEGO server principal begins with the prefix
      HTTP/ by convention.</description>
  </property>

  <property>
    <name>ozone.s3g.http.auth.kerberos.keytab</name>
    <value>/etc/security/keytabs/HTTP.keytab</value>
    <tag>OZONE, S3GATEWAY, SECURITY, KERBEROS</tag>
    <description>The keytab file used by the S3Gateway server to login as its
      service principal. </description>
  </property>

  <property>
    <name>ozone.om.save.metrics.interval</name>
    <value>5m</value>
    <tag>OZONE, OM</tag>
    <description>Time interval used to store the omMetrics in to a
      file. Background thread periodically stores the OM metrics in to a
      file. Unit could be defined with postfix (ns,ms,s,m,h,d)
    </description>
  </property>
  <property>
    <name>ozone.security.enabled</name>
    <value>false</value>
    <tag>OZONE, SECURITY, KERBEROS</tag>
    <description>True if security is enabled for ozone. When this property is
     true, hadoop.security.authentication should be Kerberos.
    </description>
  </property>
  <property>
    <name>ozone.security.http.kerberos.enabled</name>
    <value>false</value>
    <tag>OZONE, SECURITY, KERBEROS</tag>
    <description>True if Kerberos authentication for Ozone HTTP web consoles
      is enabled using the SPNEGO protocol. When this property is
      true, hadoop.security.authentication should be Kerberos and
      ozone.security.enabled should be set to true.
    </description>
  </property>
  <property>
    <name>ozone.http.filter.initializers</name>
    <value/>
    <tag>OZONE, SECURITY, KERBEROS</tag>
    <description>Set to org.apache.hadoop.security.AuthenticationFilterInitializer
      to enable Kerberos authentication for Ozone HTTP web consoles
      is enabled using the SPNEGO protocol. When this property is
      set, ozone.security.http.kerberos.enabled should be set to true.
    </description>
  </property>


  <property>
    <name>ozone.client.read.timeout</name>
    <value>30s</value>
    <tag>OZONE, CLIENT, MANAGEMENT</tag>
    <description>
      Timeout for ozone grpc client during read.
    </description>
  </property>

  <property>
    <name>ozone.om.unflushed.transaction.max.count</name>
    <value>10000</value>
    <tag>OZONE, OM</tag>
    <description>the unflushed transactions here are those requests that have been
      applied to OM state machine but not been flushed to OM rocksdb. when OM meets
      high concurrency-pressure and flushing is not fast enough, too many pending
      requests will be hold in memory and will lead to long GC of OM, which will slow
      down flushing further. there are some cases that flushing is slow, for example,
      1 rocksdb is on a HDD, which has poor IO performance than SSD.
      2 a big compaction is happening internally in rocksdb and write stall of
      rocksdb happens.
      3 long GC, which may caused by other factors.
      the property is to limit the max count of unflushed transactions, so that the
      maximum memory occupied by unflushed transactions is limited.
    </description>
  </property>

  <property>
    <name>ozone.om.lock.fair</name>
    <value>false</value>
    <description>If this is true, the Ozone Manager lock will be used in Fair
      mode, which will schedule threads in the order received/queued. If this is
      false, uses non-fair ordering. See
      java.util.concurrent.locks.ReentrantReadWriteLock
      for more information on fair/non-fair locks.
    </description>
  </property>

  <property>
    <name>ozone.om.ratis.enable</name>
    <value>true</value>
    <tag>OZONE, OM, RATIS, MANAGEMENT</tag>
    <description>Property to enable or disable Ratis server on OM.
    Please note - this is a temporary property to disable OM Ratis server.
    </description>
  </property>

  <property>
    <name>ozone.om.ratis.port</name>
    <value>9872</value>
    <tag>OZONE, OM, RATIS</tag>
    <description>
      The port number of the OzoneManager's Ratis server.
    </description>
  </property>

  <property>
    <name>ozone.om.ratis.rpc.type</name>
    <value>GRPC</value>
    <tag>OZONE, OM, RATIS, MANAGEMENT</tag>
    <description>Ratis supports different kinds of transports like netty, GRPC,
      Hadoop RPC etc. This picks one of those for this cluster.
    </description>
  </property>

  <property>
    <name>ozone.om.ratis.storage.dir</name>
    <value/>
    <tag>OZONE, OM, STORAGE, MANAGEMENT, RATIS</tag>
    <description>This directory is used for storing OM's Ratis metadata like
      logs. If this is not set then default metadata dirs is used. A warning
      will be logged if this not set. Ideally, this should be mapped to a
      fast disk like an SSD.
      If undefined, OM ratis storage dir will fallback to ozone.metadata.dirs.
      This fallback approach is not recommended for production environments.
    </description>
  </property>

  <property>
    <name>ozone.om.ratis.segment.size</name>
    <value>4MB</value>
    <tag>OZONE, OM, RATIS, PERFORMANCE</tag>
    <description>The size of the raft segment used by Apache Ratis on OM.
      (4 MB by default)
    </description>
  </property>

  <property>
    <name>ozone.om.ratis.segment.preallocated.size</name>
    <value>4MB</value>
    <tag>OZONE, OM, RATIS, PERFORMANCE</tag>
    <description>The size of the buffer which is preallocated for raft segment
      used by Apache Ratis on OM.(4 MB by default)
    </description>
  </property>

  <property>
    <name>ozone.om.ratis.log.appender.queue.num-elements</name>
    <value>1024</value>
    <tag>OZONE, DEBUG, OM, RATIS</tag>
    <description>Number of operation pending with Raft's Log Worker.
    </description>
  </property>
  <property>
    <name>ozone.om.ratis.log.appender.queue.byte-limit</name>
    <value>32MB</value>
    <tag>OZONE, DEBUG, OM, RATIS</tag>
    <description>Byte limit for Raft's Log Worker queue.
    </description>
  </property>
  <property>
    <name>ozone.om.ratis.log.purge.gap</name>
    <value>1000000</value>
    <tag>OZONE, OM, RATIS</tag>
    <description>The minimum gap between log indices for Raft server to purge
      its log segments after taking snapshot.
    </description>
  </property>

  <property>
    <name>ozone.om.ratis.server.request.timeout</name>
    <value>3s</value>
    <tag>OZONE, OM, RATIS, MANAGEMENT</tag>
    <description>The timeout duration for OM's ratis server request .</description>
  </property>

  <property>
    <name>ozone.om.ratis.server.retry.cache.timeout</name>
    <value>600000ms</value>
    <tag>OZONE, OM, RATIS, MANAGEMENT</tag>
    <description>Retry Cache entry timeout for OM's ratis server.</description>
  </property>

  <property>
    <name>ozone.om.ratis.minimum.timeout</name>
    <value>5s</value>
    <tag>OZONE, OM, RATIS, MANAGEMENT</tag>
    <description>The minimum timeout duration for OM's Ratis server rpc.
    </description>
  </property>

  <property>
    <name>ozone.om.leader.election.minimum.timeout.duration</name>
    <value>5s</value>
    <tag>OZONE, OM, RATIS, MANAGEMENT, DEPRECATED</tag>
    <description>DEPRECATED. Leader election timeout uses ratis
      rpc timeout which can be set via ozone.om.ratis.minimum.timeout.
    </description>
  </property>

  <property>
    <name>ozone.om.ratis.server.leaderelection.pre-vote </name>
    <value>false</value>
    <tag>OZONE, OM, RATIS, MANAGEMENT</tag>
    <description>Enable/disable OM HA leader election pre-vote phase.
    </description>
  </property>

  <property>
    <name>ozone.om.ratis.server.failure.timeout.duration</name>
    <value>120s</value>
    <tag>OZONE, OM, RATIS, MANAGEMENT</tag>
    <description>The timeout duration for ratis server failure detection,
      once the threshold has reached, the ratis state machine will be informed
      about the failure in the ratis ring.
    </description>
  </property>

  <property>
    <name>ozone.om.ratis.snapshot.dir</name>
    <value/>
    <tag>OZONE, OM, STORAGE, MANAGEMENT, RATIS</tag>
    <description>This directory is used for storing OM's snapshot
      related files like the ratisSnapshotIndex and DB checkpoint from leader
      OM.
      If undefined, OM snapshot dir will fallback to ozone.metadata.dirs.
      This fallback approach is not recommended for production environments.
    </description>
  </property>
  <property>
    <name>ozone.om.snapshot.provider.socket.timeout</name>
    <value>5000s</value>
    <tag>OZONE, OM, HA, MANAGEMENT</tag>
    <description>
      Socket timeout for HTTP call made by OM Snapshot Provider to request
      OM snapshot from OM Leader.
    </description>
  </property>
  <property>
    <name>ozone.om.snapshot.provider.connection.timeout</name>
    <value>5000s</value>
    <tag>OZONE, OM, HA, MANAGEMENT</tag>
    <description>
      Connection timeout for HTTP call made by OM Snapshot Provider to request
      OM snapshot from OM Leader.
    </description>
  </property>
  <property>
    <name>ozone.om.snapshot.provider.request.timeout</name>
    <value>5000ms</value>
    <tag>OZONE, OM, HA, MANAGEMENT</tag>
    <description>
      Connection request timeout for HTTP call made by OM Snapshot Provider to
      request OM snapshot from OM Leader.
    </description>
  </property>

  <property>
    <name>ozone.om.fs.snapshot.max.limit</name>
    <value>1000</value>
    <tag>OZONE, OM, MANAGEMENT</tag>
    <description>
      The maximum number of filesystem snapshot allowed in an Ozone Manager.
    </description>
  </property>

  <property>
    <name>ozone.acl.authorizer.class</name>
    <value>org.apache.hadoop.ozone.security.acl.OzoneAccessAuthorizer</value>
    <tag>OZONE, SECURITY, ACL</tag>
    <description>Acl authorizer for Ozone.
    </description>
  </property>
  <property>
    <name>ozone.acl.enabled</name>
    <value>false</value>
    <tag>OZONE, SECURITY, ACL</tag>
    <description>Key to enable/disable ozone acls.</description>
  </property>
  <property>
    <name>ozone.om.kerberos.keytab.file</name>
    <value>/etc/security/keytabs/OM.keytab</value>
    <tag>OZONE, SECURITY, KERBEROS</tag>
    <description> The keytab file used by OzoneManager daemon to login as its
      service principal. The principal name is configured with
      ozone.om.kerberos.principal.
    </description>
  </property>
  <property>
    <name>ozone.om.kerberos.principal</name>
    <value>OM/_HOST@REALM</value>
    <tag>OZONE, SECURITY, KERBEROS</tag>
    <description>The OzoneManager service principal. Ex om/_HOST@REALM.COM</description>
  </property>
  <property>
    <name>ozone.om.http.auth.kerberos.principal</name>
    <value>HTTP/_HOST@REALM</value>
    <tag>OZONE, SECURITY, KERBEROS</tag>
    <description>
      Ozone Manager http server service principal if SPNEGO is enabled for om http server.
    </description>
  </property>
  <property>
    <name>ozone.om.http.auth.kerberos.keytab</name>
    <value>/etc/security/keytabs/HTTP.keytab</value>
    <tag>OZONE, SECURITY, KERBEROS</tag>
    <description>
      The keytab file used by OM http server to login as its service
      principal if SPNEGO is enabled for om http server.
    </description>
  </property>
  <property>
    <name>hdds.key.len</name>
    <value>2048</value>
    <tag>SCM, HDDS, X509, SECURITY</tag>
    <description>
      SCM CA key length.  This is an algorithm-specific metric, such as modulus length, specified in number of bits.
    </description>
  </property>
  <property>
    <name>hdds.key.dir.name</name>
    <value>keys</value>
    <tag>SCM, HDDS, X509, SECURITY</tag>
    <description>
      Directory to store public/private key for SCM CA. This is relative to ozone/hdds meteadata dir.
    </description>
  </property>
  <property>
    <name>hdds.block.token.expiry.time</name>
    <value>1d</value>
    <tag>OZONE, HDDS, SECURITY, TOKEN</tag>
    <description>
      Default value for expiry time of block token. This
      setting supports multiple time unit suffixes as described in
      dfs.heartbeat.interval. If no suffix is specified, then milliseconds is
      assumed.
    </description>
  </property>

  <property>
    <name>hdds.block.token.enabled</name>
    <value>false</value>
    <tag>OZONE, HDDS, SECURITY, TOKEN</tag>
    <description>True if block tokens are enabled, else false.</description>
  </property>
  <property>
    <name>hdds.container.token.enabled</name>
    <value>false</value>
    <tag>OZONE, HDDS, SECURITY, TOKEN</tag>
    <description>True if container tokens are enabled, else false.</description>
  </property>
  <property>
    <name>hdds.x509.file.name</name>
    <value>certificate.crt</value>
    <tag>OZONE, HDDS, SECURITY</tag>
    <description>Certificate file name.</description>
  </property>
  <property>
    <name>hdds.grpc.tls.provider</name>
    <value>OPENSSL</value>
    <tag>OZONE, HDDS, SECURITY, TLS</tag>
    <description>HDDS GRPC server TLS provider.</description>
  </property>
  <property>
    <name>hdds.grpc.tls.enabled</name>
    <value>false</value>
    <tag>OZONE, HDDS, SECURITY, TLS</tag>
    <description>If HDDS GRPC server TLS is enabled.</description>
  </property>
  <property>
    <name>hdds.x509.default.duration</name>
    <value>P365D</value>
    <tag>OZONE, HDDS, SECURITY</tag>
    <description>Default duration for which x509 certificates issued by SCM are
      valid. The formats accepted are based on the ISO-8601 duration format
      PnDTnHnMn.nS</description>
  </property>
  <property>
    <name>hdds.x509.renew.grace.duration</name>
    <value>P28D</value>
    <tag>OZONE, HDDS, SECURITY</tag>
    <description>Duration of the grace period within which a certificate should be
      * renewed before the current one expires. Default is 28 days.
    </description>
  </property>
  <property>
    <name>hdds.x509.dir.name</name>
    <value>certs</value>
    <tag>OZONE, HDDS, SECURITY</tag>
    <description>X509 certificate directory name.</description>
  </property>
  <property>
    <name>hdds.x509.max.duration</name>
    <value>P1865D</value>
    <tag>OZONE, HDDS, SECURITY</tag>
    <description>Max time for which certificate issued by SCM CA are valid.
      This duration is used for self-signed root cert and scm sub-ca certs
      issued by root ca. The formats accepted are based on the ISO-8601
      duration format PnDTnHnMn.nS
    </description>
  </property>
  <property>
    <name>hdds.x509.signature.algorithm</name>
    <value>SHA256withRSA</value>
    <tag>OZONE, HDDS, SECURITY</tag>
    <description>X509 signature certificate.</description>
  </property>
  <property>
    <name>hdds.container.replication.compression</name>
    <value>NO_COMPRESSION</value>
    <tag>OZONE, HDDS, DATANODE</tag>
    <description>Compression algorithm used for closed container replication.
      Possible chooices include NO_COMPRESSION, GZIP, SNAPPY, LZ4, ZSTD
    </description>
  </property>
  <property>
    <name>hdds.x509.rootca.certificate.file</name>
    <value></value>
    <description>Path to an external CA certificate. The file format is expected
      to be pem. This certificate is used when initializing SCM to create
      a root certificate authority. By default, a self-signed certificate is
      generated instead. Note that this certificate is only used for Ozone's
      internal communication, and it does not affect the certificates used for
      HTTPS protocol at WebUIs as they can be configured separately.
    </description>
  </property>
  <property>
    <name>hdds.x509.rootca.private.key.file</name>
    <value></value>
    <description>Path to an external private key. The file format is expected
      to be pem. This private key is later used when initializing SCM to sign
      certificates as the root certificate authority. When not specified a
      private and public key is generated instead.
      These keys are only used for Ozone's internal communication, and it does
      not affect the HTTPS protocol at WebUIs as they can be configured
      separately.
    </description>
  </property>
  <property>
    <name>hdds.x509.rootca.public.key.file</name>
    <value></value>
    <description>Path to an external public key. The file format is expected
      to be pem. This public key is later used when initializing SCM to sign
      certificates as the root certificate authority.
      When only the private key is specified the public key is read from the
      external certificate. Note that this is only used for Ozone's internal
      communication, and it does not affect the HTTPS protocol at WebUIs as
      they can be configured separately.
    </description>
  </property>
  <property>
    <name>ozone.scm.security.handler.count.key</name>
    <value>2</value>
    <tag>OZONE, HDDS, SECURITY</tag>
    <description>Threads configured for SCMSecurityProtocolServer.</description>
  </property>
  <property>
    <name>ozone.scm.security.service.address</name>
    <value/>
    <tag>OZONE, HDDS, SECURITY</tag>
    <description>Address of SCMSecurityProtocolServer.</description>
  </property>
  <property>
    <name>ozone.scm.security.service.bind.host</name>
    <value>0.0.0.0</value>
    <tag>OZONE, HDDS, SECURITY</tag>
    <description>SCM security server host.</description>
  </property>
  <property>
    <name>ozone.scm.security.service.port</name>
    <value>9961</value>
    <tag>OZONE, HDDS, SECURITY</tag>
    <description>SCM security server port.</description>
  </property>
  <property>
    <name>ozone.scm.service.ids</name>
    <value></value>
    <tag>OZONE, SCM, HA</tag>
    <description>
      Comma-separated list of SCM service Ids. This property allows the client
      to figure out quorum of OzoneManager address.
    </description>
  </property>
  <property>
    <name>ozone.scm.default.service.id</name>
    <value></value>
    <tag>OZONE, SCM, HA</tag>
    <description>
      Service ID of the SCM. If this is not set fall back to
      ozone.scm.service.ids to find the service ID it belongs to.
    </description>
  </property>
  <property>
    <name>ozone.scm.nodes.EXAMPLESCMSERVICEID</name>
    <value></value>
    <tag>OZONE, SCM, HA</tag>
    <description>
      Comma-separated list of SCM node Ids for a given SCM service ID (eg.
      EXAMPLESCMSERVICEID). The SCM service ID should be the value (one of the
      values if there are multiple) set for the parameter ozone.scm.service.ids.

      Unique identifiers for each SCM Node, delimited by commas. This will be
      used by SCMs in HA setup to determine all the SCMs
      belonging to the same SCM in the cluster. For example, if you
      used “scmService1” as the SCM service ID previously, and you wanted to
      use “scm1”, “scm2” and "scm3" as the individual IDs of the SCMs,
      you would configure a property ozone.scm.nodes.scmService1, and its value
      "scm1,scm2,scm3".
    </description>
  </property>
  <property>
    <name>ozone.scm.node.id</name>
    <value></value>
    <tag>OZONE, SCM, HA</tag>
    <description>
      The ID of this SCM node. If the SCM node ID is not configured it
      is determined automatically by matching the local node's address
      with the configured address.

      If node ID is not deterministic from the configuration, then it is set
      to the scmId from the SCM version file.
    </description>
  </property>
  <property>
    <name>ozone.scm.primordial.node.id</name>
    <value></value>
    <tag>OZONE, SCM, HA</tag>
    <description>
      optional config, if being set will cause scm --init to only take effect on
      the specific node and ignore scm --bootstrap cmd.
      Similarly, scm --init will be ignored on the non-primordial scm nodes.
      The config can either be set equal to the hostname or the node id of any
      of the scm nodes.
      With the config set, applications/admins can safely execute init and
      bootstrap commands safely on all scm instances.

      If a cluster is upgraded from non-ratis to ratis based SCM, scm --init
      needs to re-run for switching from
      non-ratis based SCM to ratis-based SCM on the primary node.
    </description>
  </property>
  <property>
    <name>ozone.scm.skip.bootstrap.validation</name>
    <value>false</value>
    <tag>OZONE, SCM, HA</tag>
    <description>
      optional config, the config when set to true skips the clusterId
      validation from leader scm during bootstrap
    </description>
  </property>

  <property>
    <name>ozone.scm.ratis.port</name>
    <value>9894</value>
    <tag>OZONE, SCM, HA, RATIS</tag>
    <description>
      The port number of the SCM's Ratis server.
    </description>
  </property>

  <property>
    <name>ozone.scm.grpc.port</name>
    <value>9895</value>
    <tag>OZONE, SCM, HA, RATIS</tag>
    <description>
      The port number of the SCM's grpc server.
    </description>
  </property>

  <property>
    <name>hdds.metadata.dir</name>
    <value/>
    <tag>X509, SECURITY</tag>
    <description>
      Absolute path to HDDS metadata dir.
    </description>
  </property>
  <property>
    <name>hdds.priv.key.file.name</name>
    <value>private.pem</value>
    <tag>X509, SECURITY</tag>
    <description>
      Name of file which stores private key generated for SCM CA.
    </description>
  </property>
  <property>
    <name>hdds.public.key.file.name</name>
    <value>public.pem</value>
    <tag>X509, SECURITY</tag>
    <description>
      Name of file which stores public key generated for SCM CA.
    </description>
  </property>
  <property>
    <name>ozone.manager.delegation.remover.scan.interval</name>
    <value>3600000</value>
    <description>
      Time interval after which ozone secret manger scans for expired
      delegation token.
    </description>
  </property>
  <property>
    <name>ozone.manager.delegation.token.renew-interval</name>
    <value>1d</value>
    <description>
      Default time interval after which ozone delegation token will
      require renewal before any further use.
    </description>
  </property>
  <property>
    <name>ozone.manager.delegation.token.max-lifetime</name>
    <value>7d</value>
    <description>
      Default max time interval after which ozone delegation token will
      not be renewed.
    </description>
  </property>

  <property>
    <name>ozone.fs.iterate.batch-size</name>
    <value>100</value>
    <tag>OZONE, OZONEFS</tag>
    <description>
      Iterate batch size of delete when use BasicOzoneFileSystem.
    </description>
  </property>

  <property>
    <name>fs.trash.classname</name>
    <value>org.apache.hadoop.ozone.om.TrashPolicyOzone</value>
    <tag>OZONE, OZONEFS, CLIENT</tag>
    <description>
      Trash Policy to be used.
    </description>
  </property>

  <property>
    <name>ozone.manager.db.checkpoint.transfer.bandwidthPerSec</name>
    <value>0</value>
    <tag>OZONE</tag>
    <description>
      Maximum bandwidth used for Ozone Manager DB checkpoint download through
      the servlet.
    </description>
  </property>

  <property>
    <name>ozone.freon.http-address</name>
    <value>0.0.0.0:9884</value>
    <tag>OZONE, MANAGEMENT</tag>
    <description>
      The address and the base port where the FREON web ui will listen on.
      If the port is 0 then the server will start on a free port.
    </description>
  </property>
  <property>
    <name>ozone.freon.http-bind-host</name>
    <value>0.0.0.0</value>
    <tag>OZONE, MANAGEMENT</tag>
    <description>
      The actual address the Freon web server will bind to. If this
      optional address is set, it overrides only the hostname portion of
      ozone.freon.http-address.
    </description>
  </property>
  <property>
    <name>ozone.freon.http.enabled</name>
    <value>true</value>
    <tag>OZONE, MANAGEMENT</tag>
    <description>
      Property to enable or disable FREON web ui.
    </description>
  </property>
  <property>
    <name>ozone.freon.https-address</name>
    <value>0.0.0.0:9885</value>
    <tag>OZONE, MANAGEMENT</tag>
    <description>
      The address and the base port where the Freon web server will listen
      on using HTTPS.
      If the port is 0 then the server will start on a free port.
    </description>
  </property>
  <property>
    <name>ozone.freon.https-bind-host</name>
    <value>0.0.0.0</value>
    <tag>OZONE, MANAGEMENT</tag>
    <description>
      The actual address the Freon web server will bind to using HTTPS.
      If this optional address is set, it overrides only the hostname portion of
      ozone.freon.http-address.
    </description>
  </property>
  <property>
    <name>ozone.freon.http.auth.kerberos.principal</name>
    <value>HTTP/_HOST@REALM</value>
    <tag>SECURITY</tag>
    <description>
     Security principal used by freon.
    </description>
  </property>
  <property>
    <name>ozone.freon.http.auth.kerberos.keytab</name>
    <value>/etc/security/keytabs/HTTP.keytab</value>
    <tag>SECURITY</tag>
    <description>
       Keytab used by Freon.
    </description>
  </property>
  <property>
    <name>hdds.security.client.datanode.container.protocol.acl</name>
    <value>*</value>
    <tag>SECURITY</tag>
    <description>
      Comma separated list of users and groups allowed to access
      client datanode container protocol.
    </description>
  </property>
  <property>
    <name>hdds.security.client.scm.block.protocol.acl</name>
    <value>*</value>
    <tag>SECURITY</tag>
    <description>
      Comma separated list of users and groups allowed to access
      client scm block protocol.
    </description>
  </property>
  <property>
    <name>hdds.security.client.scm.certificate.protocol.acl</name>
    <value>*</value>
    <tag>SECURITY</tag>
    <description>
      Comma separated list of users and groups allowed to access
      client scm certificate protocol.
    </description>
  </property>
  <property>
    <name>hdds.security.client.scm.container.protocol.acl</name>
    <value>*</value>
    <tag>SECURITY</tag>
    <description>
      Comma separated list of users and groups allowed to access
      client scm container protocol.
    </description>
  </property>
  <property>
    <name>hdds.security.ssl.keystore.reload.interval</name>
    <value>60s</value>
    <tag>SECURITY</tag>
    <description>The time interval in milliseconds used to check if the keystore
      certificates file has changed and needs reloading. Default is 60s. Unit could be
      defined with postfix (ns,ms,s,m,h,d)
    </description>
  </property>
  <property>
    <name>hdds.security.ssl.truststore.reload.interval</name>
    <value>60s</value>
    <tag>SECURITY</tag>
    <description>The time interval in milliseconds used to check if the truststore
      certificates file has changed and needs reloading. Default is 60s. Unit could
      be defined with postfix (ns,ms,s,m,h,d)
    </description>
  </property>
  <property>
    <name>ozone.om.security.client.protocol.acl</name>
    <value>*</value>
    <tag>SECURITY</tag>
    <description>
      Comma separated list of users and groups allowed to access
      client ozone manager protocol.
    </description>
  </property>
  <property>
    <name>ozone.om.security.admin.protocol.acl</name>
    <value>*</value>
    <tag>SECURITY</tag>
    <description>
      Comma separated list of users and groups allowed to access ozone
      manager admin protocol.
    </description>
  </property>

  <property>
    <name>hdds.datanode.http.auth.kerberos.principal</name>
    <value>HTTP/_HOST@REALM</value>
    <tag>HDDS, SECURITY, MANAGEMENT, KERBEROS</tag>
    <description>
      The kerberos principal for the datanode http server.
    </description>
  </property>
  <property>
    <name>hdds.datanode.http.auth.kerberos.keytab</name>
    <value>/etc/security/keytabs/HTTP.keytab</value>
    <tag>HDDS, SECURITY, MANAGEMENT, KERBEROS</tag>
    <description>
      The kerberos keytab file for datanode http server
    </description>
  </property>
  <property>
    <name>hdds.datanode.http-address</name>
    <value>0.0.0.0:9882</value>
    <tag>HDDS, MANAGEMENT</tag>
    <description>
      The address and the base port where the Datanode web ui will listen on.
      If the port is 0 then the server will start on a free port.
    </description>
  </property>
  <property>
    <name>hdds.datanode.http-bind-host</name>
    <value>0.0.0.0</value>
    <tag>HDDS, MANAGEMENT</tag>
    <description>
      The actual address the Datanode web server will bind to. If this
      optional address is set, it overrides only the hostname portion of
      hdds.datanode.http-address.
    </description>
  </property>
  <property>
    <name>hdds.datanode.http.enabled</name>
    <value>true</value>
    <tag>HDDS, MANAGEMENT</tag>
    <description>
      Property to enable or disable Datanode web ui.
    </description>
  </property>
  <property>
    <name>hdds.datanode.https-address</name>
    <value>0.0.0.0:9883</value>
    <tag>HDDS, MANAGEMENT, SECURITY</tag>
    <description>
      The address and the base port where the Datanode web UI will listen
      on using HTTPS.

      If the port is 0 then the server will start on a free port.
    </description>
  </property>
  <property>
    <name>hdds.datanode.https-bind-host</name>
    <value>0.0.0.0</value>
    <tag>HDDS, MANAGEMENT, SECURITY</tag>
    <description>
      The actual address the Datanode web server will bind to using HTTPS.
      If this optional address is set, it overrides only the hostname portion of
      hdds.datanode.http-address.
    </description>
  </property>
  <property>
    <name>ozone.client.failover.max.attempts</name>
    <value>500</value>
    <description>
      Expert only. Ozone RpcClient attempts talking to each OzoneManager
      ipc.client.connect.max.retries (default = 10) number of times before
      failing over to another OzoneManager, if available. This parameter
      represents the number of times the client will failover before giving
      up. This value is kept high so that client does not give up trying to
      connect to OMs easily.
    </description>
  </property>
  <property>
    <name>ozone.client.wait.between.retries.millis</name>
    <value>2000</value>
    <description>
      Expert only. The time to wait, in milliseconds, between retry attempts
      to contact OM. Wait time increases linearly if same OM is retried
      again. If retrying on multiple OMs proxies in round robin fashion, the
      wait time is introduced after all the OM proxies have been attempted once.
    </description>
  </property>
  <property>
    <name>ozone.om.admin.protocol.max.retries</name>
    <value>20</value>
    <tag>OM, MANAGEMENT</tag>
    <description>
      Expert only. The maximum number of retries for Ozone Manager Admin
      protocol on each OM.
    </description>
  </property>
  <property>
    <name>ozone.om.admin.protocol.wait.between.retries</name>
    <value>1000</value>
    <tag>OM, MANAGEMENT</tag>
    <description>
      Expert only. The time to wait, in milliseconds, between retry attempts
      for Ozone Manager Admin protocol.
    </description>
  </property>
  <property>
    <name>ozone.recon.http.enabled</name>
    <value>true</value>
    <tag>RECON, MANAGEMENT</tag>
    <description>
      Property to enable or disable Recon web user interface.
    </description>
  </property>
  <property>
    <name>ozone.recon.http-address</name>
    <value>0.0.0.0:9888</value>
    <tag>RECON, MANAGEMENT</tag>
    <description>
      The address and the base port where the Recon web UI will listen on.

      If the port is 0, then the server will start on a free port. However, it
      is best to specify a well-known port, so it is easy to connect and see
      the Recon management UI.
    </description>
  </property>
  <property>
    <name>ozone.recon.http-bind-host</name>
    <value>0.0.0.0</value>
    <tag>RECON, MANAGEMENT</tag>
    <description>
      The actual address the Recon server will bind to. If this optional
      the address is set, it overrides only the hostname portion of
      ozone.recon.http-address.
    </description>
  </property>
  <property>
    <name>ozone.recon.https-bind-host</name>
    <value>0.0.0.0</value>
    <tag>RECON, MANAGEMENT, SECURITY</tag>
    <description>
      The actual address the Recon web server will bind to using HTTPS.
      If this optional address is set, it overrides only the hostname portion of
      ozone.recon.https-address.
    </description>
  </property>
  <property>
    <name>ozone.recon.https-address</name>
    <value>0.0.0.0:9889</value>
    <tag>RECON, MANAGEMENT, SECURITY</tag>
    <description>
      The address and the base port where the Recon web UI will listen
      on using HTTPS. If the port is 0 then the server will start on a free
      port.
    </description>
  </property>
  <property>
    <name>ozone.recon.http.auth.kerberos.keytab</name>
    <value>/etc/security/keytabs/HTTP.keytab</value>
    <tag>RECON, SECURITY, KERBEROS</tag>
    <description>
      The keytab file for HTTP Kerberos authentication in Recon.
    </description>
  </property>
  <property>
    <name>ozone.recon.http.auth.kerberos.principal</name>
    <value>HTTP/_HOST@REALM</value>
    <tag>RECON, SECURITY, KERBEROS</tag>
    <description>The server principal used by Ozone Recon server. This is
      typically set to HTTP/_HOST@REALM.TLD The SPNEGO server principal
      begins with the prefix HTTP/ by convention.
    </description>
  </property>
  <property>
    <name>ozone.recon.administrators</name>
    <value/>
    <tag>RECON, SECURITY</tag>
    <description>
      Recon administrator users delimited by a comma.
      This is the list of users who can access admin only information from recon.
      Users defined in ozone.administrators will always be able to access all
      recon information regardless of this setting.
    </description>
  </property>
  <property>
    <name>ozone.recon.administrators.groups</name>
    <value/>
    <tag>RECON, SECURITY</tag>
    <description>
      Recon administrator groups delimited by a comma.
      This is the list of groups who can access admin only information
      from recon.
      It is enough to either have the name defined in ozone.recon.administrators
      or be directly or indirectly in a group defined in this property.
    </description>
  </property>
  <property>
    <name>hdds.datanode.http.auth.type</name>
    <value>simple</value>
    <tag>DATANODE, SECURITY, KERBEROS</tag>
    <description> simple or kerberos. If kerberos is set, Kerberos SPNEOGO
      will be used for http authentication.
    </description>
  </property>
  <property>
    <name>ozone.freon.http.auth.type</name>
    <value>simple</value>
    <tag>FREON, SECURITY</tag>
    <description> simple or kerberos. If kerberos is set, Kerberos SPNEOGO
      will be used for http authentication.
    </description>
  </property>
  <property>
    <name>ozone.om.http.auth.type</name>
    <value>simple</value>
    <tag>OM, SECURITY, KERBEROS</tag>
    <description> simple or kerberos. If kerberos is set, Kerberos SPNEOGO
      will be used for http authentication.
    </description>
  </property>
  <property>
    <name>hdds.scm.http.auth.type</name>
    <value>simple</value>
    <tag>OM, SECURITY, KERBEROS</tag>
    <description> simple or kerberos. If kerberos is set, Kerberos SPNEOGO
      will be used for http authentication.
    </description>
  </property>
  <property>
    <name>ozone.recon.http.auth.type</name>
    <value>simple</value>
    <tag>RECON, SECURITY, KERBEROS</tag>
    <description> simple or kerberos. If kerberos is set, Kerberos SPNEOGO
      will be used for http authentication.
    </description>
  </property>
  <property>
    <name>ozone.s3g.http.auth.type</name>
    <value>simple</value>
    <tag>S3G, SECURITY, KERBEROS</tag>
    <description> simple or kerberos. If kerberos is set, Kerberos SPNEOGO
      will be used for http authentication.
    </description>
  </property>
  <property>
    <name>ozone.recon.db.dir</name>
    <value/>
    <tag>OZONE, RECON, STORAGE, PERFORMANCE</tag>
    <description>
      Directory where the Recon Server stores its metadata. This should
      be specified as a single directory. If the directory does not
      exist then the Recon will attempt to create it.

      If undefined, then the Recon will log a warning and fallback to
      ozone.metadata.dirs. This fallback approach is not recommended for
      production environments.
    </description>
  </property>
  <property>
    <name>ozone.scm.network.topology.schema.file</name>
    <value>network-topology-default.xml</value>
    <tag>OZONE, MANAGEMENT</tag>
    <description>
      The schema file defines the ozone network topology. We currently support
      xml(default) and yaml format. Refer to the samples in the topology
      awareness document for xml and yaml topology definition samples.
    </description>
  </property>
  <property>
    <name>ozone.network.topology.aware.read</name>
    <value>false</value>
    <tag>OZONE, PERFORMANCE</tag>
    <description>
      Whether to enable topology aware read to improve the read performance.
    </description>
  </property>
  <property>
    <name>ozone.recon.om.db.dir</name>
  <value/>
  <tag>OZONE, RECON, STORAGE</tag>
  <description>
    Directory where the Recon Server stores its OM snapshot DB. This should
    be specified as a single directory. If the directory does not
    exist then the Recon will attempt to create it.

    If undefined, then the Recon will log a warning and fallback to
    ozone.metadata.dirs. This fallback approach is not recommended for
    production environments.
  </description>
</property>
  <property>
    <name>ozone.recon.om.connection.request.timeout</name>
    <value>5000</value>
    <tag>OZONE, RECON, OM</tag>
    <description>
      Connection request timeout in milliseconds for HTTP call made by Recon to
      request OM DB snapshot.
    </description>
  </property>
  <property>
    <name>ozone.recon.om.connection.timeout</name>
    <value>5s</value>
    <tag>OZONE, RECON, OM</tag>
    <description>
      Connection timeout for HTTP call in milliseconds made by Recon to request
      OM snapshot.
    </description>
  </property>
  <property>
    <name>ozone.recon.scm.connection.request.timeout</name>
    <value>5s</value>
    <tag>OZONE, RECON, SCM</tag>
    <description>
      Connection request timeout in milliseconds for HTTP call made by Recon to
      request SCM DB snapshot.
    </description>
  </property>
  <property>
    <name>ozone.recon.scm.connection.timeout</name>
    <value>5s</value>
    <tag>OZONE, RECON, SCM</tag>
    <description>
      Connection timeout for HTTP call in milliseconds made by Recon to request
      SCM snapshot.
    </description>
  </property>
  <property>
    <name>ozone.recon.om.socket.timeout</name>
    <value>5s</value>
    <tag>OZONE, RECON, OM</tag>
    <description>
      Socket timeout in milliseconds for HTTP call made by Recon to request
      OM snapshot.
    </description>
  </property>
  <property>
    <name>ozone.recon.om.snapshot.task.initial.delay</name>
    <value>1m</value>
    <tag>OZONE, RECON, OM</tag>
    <description>
      Initial delay in MINUTES by Recon to request OM DB Snapshot.
    </description>
  </property>
  <property>
    <name>ozone.recon.om.snapshot.task.interval.delay</name>
    <value>10m</value>
    <tag>OZONE, RECON, OM</tag>
    <description>
      Interval in MINUTES by Recon to request OM DB Snapshot.
    </description>
  </property>
  <property>
    <name>ozone.recon.om.snapshot.task.flush.param</name>
    <value>false</value>
    <tag>OZONE, RECON, OM</tag>
    <description>
      Request to flush the OM DB before taking checkpoint snapshot.
    </description>
  </property>
  <property>
    <name>recon.om.delta.update.limit</name>
    <value>2000</value>
    <tag>OZONE, RECON</tag>
    <description>
      Recon each time get a limited delta updates from OM.
      The actual fetched data might be larger than this limit.
    </description>
  </property>
  <property>
    <name>recon.om.delta.update.loop.limit</name>
    <value>10</value>
    <tag>OZONE, RECON</tag>
    <description>
      The sync between Recon and OM consists of several small
      fetch loops.
    </description>
  </property>
  <property>
    <name>ozone.recon.scm.container.threshold</name>
    <value>100</value>
    <tag>OZONE, RECON, SCM</tag>
    <description>
      Threshold value for the difference in number of containers
      in SCM and RECON.
    </description>
  </property>
  <property>
    <name>ozone.recon.scm.snapshot.enabled</name>
    <value>true</value>
    <tag>OZONE, RECON, SCM</tag>
    <description>
      If enabled, SCM DB Snapshot is taken by Recon.
    </description>
  </property>
  <property>
    <name>hdds.tracing.enabled</name>
    <value>false</value>
    <tag>OZONE, HDDS</tag>
    <description>
      If enabled, tracing information is sent to tracing server.
    </description>
  </property>
  <property>
    <name>ozone.recon.task.thread.count</name>
    <value>1</value>
    <tag>OZONE, RECON</tag>
    <description>
      The number of Recon Tasks that are waiting on updates from OM.
    </description>
  </property>
  <property>
    <name>ozone.scm.datanode.admin.monitor.interval</name>
    <value>30s</value>
    <tag>SCM</tag>
    <description>
      This sets how frequently the datanode admin monitor runs to check for
      nodes added to the admin workflow or removed from it. The progress
      of decommissioning and entering maintenance nodes is also checked to see
      if they have completed.
    </description>
  </property>
  <property>
    <name>ozone.client.list.trash.keys.max</name>
    <value>1000</value>
    <tag>OZONE, CLIENT</tag>
    <description>
      The maximum number of keys to return for a list trash request.
    </description>
  </property>
  <property>
    <name>ozone.http.basedir</name>
    <value/>
    <tag>OZONE, OM, SCM, MANAGEMENT</tag>
    <description>
      The base dir for HTTP Jetty server to extract contents. If this property
      is not configured, by default, Jetty will create a directory inside the
      directory named by the java.io.tmpdir System property（/tmp by default）.
      While in production environment, it's strongly suggested to instruct Jetty
      to use a different parent directory by setting this property to the name
      of the desired parent directory. The value of the property will be used to
      set Jetty context attribute 'org.eclipse.jetty.webapp.basetempdir'.
      The directory named by this property must exist and be writeable.
    </description>
  </property>
  <property>
    <name>ozone.http.policy</name>
    <value>HTTP_ONLY</value>
    <tag>OZONE, SECURITY, MANAGEMENT</tag>
    <description>Decide if HTTPS(SSL) is supported on Ozone
      This configures the HTTP endpoint for Ozone daemons:
      The following values are supported:
      - HTTP_ONLY : Service is provided only on http
      - HTTPS_ONLY : Service is provided only on https
      - HTTP_AND_HTTPS : Service is provided both on http and https
    </description>
  </property>
  <property>
    <name>ozone.https.client.need-auth</name>
    <tag>OZONE, SECURITY, MANAGEMENT</tag>
    <value>false</value>
    <description>
      Whether SSL client certificate authentication is required
    </description>
  </property>
  <property>
    <name>ozone.https.client.keystore.resource</name>
    <tag>OZONE, SECURITY, MANAGEMENT</tag>
    <value>ssl-client.xml</value>
    <description>
      Resource file from which ssl client keystore
      information will be extracted
    </description>
  </property>
  <property>
    <name>ozone.https.server.keystore.resource</name>
    <tag>OZONE, SECURITY, MANAGEMENT</tag>
    <value>ssl-server.xml</value>
    <description>Resource file from which ssl server keystore
      information will be extracted
    </description>
  </property>
  <property>
    <name>ozone.s3g.client.buffer.size</name>
    <tag>OZONE, S3GATEWAY</tag>
    <value>4KB</value>
    <description>
      The size of the buffer which is for read block. (4KB by default).
    </description>
  </property>
  <property>
    <name>ssl.server.keystore.keypassword</name>
    <tag>OZONE, SECURITY, MANAGEMENT</tag>
    <value/>
    <description>Keystore key password for HTTPS SSL configuration
    </description>
  </property>
  <property>
    <name>ssl.server.keystore.location</name>
    <tag>OZONE, SECURITY, MANAGEMENT</tag>
    <value/>
    <description>
      Keystore location for HTTPS SSL configuration
    </description>
  </property>
  <property>
    <name>ssl.server.keystore.password</name>
    <tag>OZONE, SECURITY, MANAGEMENT</tag>
    <value/>
    <description>
      Keystore password for HTTPS SSL configuration
    </description>
  </property>
  <property>
    <name>ssl.server.truststore.location</name>
    <tag>OZONE, SECURITY, MANAGEMENT</tag>
    <value/>
    <description>
      Truststore location for HTTPS SSL configuration
    </description>
  </property>
  <property>
    <name>ssl.server.truststore.password</name>
    <tag>OZONE, SECURITY, MANAGEMENT</tag>
    <value/>
    <description>
      Truststore password for HTTPS SSL configuration
    </description>
  </property>
  <property>
    <name>hdds.datanode.ratis.server.request.timeout</name>
    <tag>OZONE, DATANODE</tag>
    <value>2m</value>
    <description>
      Timeout for the request submitted directly to Ratis in datanode.
    </description>
  </property>
  <property>
    <name>ozone.om.keyname.character.check.enabled</name>
    <tag>OZONE, OM</tag>
    <value>false</value>
    <description>If true, then enable to check if the key name
      contains illegal characters when creating/renaming key.
      For the definition of illegal characters, follow the
      rules in Amazon S3's object key naming guide.
    </description>
  </property>

  <property>
    <name>ozone.om.enable.filesystem.paths</name>
    <tag>OZONE, OM</tag>
    <value>false</value>
    <description>If true, key names will be interpreted as file system paths.
      "/" will be treated as a special character and paths will be normalized
      and must follow Unix filesystem path naming conventions. This flag will
      be helpful when objects created by S3G need to be accessed using OFS/O3Fs.
      If false, it will fallback to default behavior of Key/MPU create
      requests where key paths are not normalized and any intermediate
      directories will not be created or any file checks happens to check
      filesystem semantics.
    </description>
  </property>

  <property>
    <name>ozone.om.key.path.lock.enabled</name>
    <tag>OZONE, OM</tag>
    <value>false</value>
    <description>Defaults to false. If true, the fine-grained KEY_PATH_LOCK
      functionality is enabled. If false, it is disabled.
    </description>
  </property>

  <property>
    <name>ozone.client.key.provider.cache.expiry</name>
    <tag>OZONE, CLIENT, SECURITY</tag>
    <value>10d</value>
    <description>Ozone client security key provider cache expiration time.
    </description>
  </property>

  <property>
    <name>ozone.scm.info.wait.duration</name>
    <tag>OZONE, SCM, OM</tag>
    <value>10m</value>
    <description> Maximum amount of duration OM/SCM waits to get Scm Info/Scm
      signed cert during OzoneManager init/SCM bootstrap.
    </description>
  </property>

  <property>
    <name>ozone.scm.ca.list.retry.interval</name>
    <tag>OZONE, SCM, OM, DATANODE</tag>
    <value>10s</value>
    <description>SCM client wait duration between each retry to get Scm CA
      list. OM/Datanode obtain CA list during startup, and wait
      for the CA List size to be matched with SCM node count size plus
      1. (Additional one certificate is root CA certificate). If the received
      CA list size is not matching with expected count, this is the duration
      used to wait before making next attempt to get CA list.
    </description>
  </property>

  <property>
    <name>ozone.client.key.latest.version.location</name>
    <tag>OZONE, CLIENT</tag>
    <value>true</value>
    <description>Ozone client gets the latest version location.
    </description>
  </property>

  <property>
    <name>ozone.network.flexible.fqdn.resolution.enabled</name>
    <tag>OZONE, SCM, OM</tag>
    <value>false</value>
    <description>SCM, OM hosts will be able to resolve itself based on its host
      name instead of fqdn. It is useful for deploying to kubernetes
      environment, during the initial launching time when
      [pod_name].[service_name] is not resolvable yet because of the probe.
    </description>
  </property>

  <property>
    <name>ozone.network.jvm.address.cache.enabled</name>
    <tag>OZONE, SCM, OM, DATANODE</tag>
    <value>true</value>
    <description>Disable the jvm network address cache. In environment such as
      kubernetes, IPs of instances of scm, om and datanodes can be changed.
      Disabling this cache helps to quickly resolve the fqdn's to the new IPs.
    </description>
  </property>

  <property>
    <name>ozone.directory.deleting.service.interval</name>
    <value>1m</value>
    <tag>OZONE, PERFORMANCE, OM</tag>
    <description>Time interval of the directory deleting service. It runs on OM
      periodically and cleanup orphan directory and its sub-tree. For every
      orphan directory it deletes the sub-path tree structure(dirs/files). It
      sends sub-files to KeyDeletingService to deletes its blocks. Unit could
      be defined with postfix (ns,ms,s,m,h,d)
    </description>
  </property>
  <property>
    <name>ozone.path.deleting.limit.per.task</name>
    <value>10000</value>
    <tag>OZONE, PERFORMANCE, OM</tag>
    <description>A maximum number of paths(dirs/files) to be deleted by
      directory deleting service per time interval.
    </description>
  </property>
  <property>
    <name>ozone.snapshot.filtering.limit.per.task</name>
    <value>2</value>
    <tag>OZONE, PERFORMANCE, OM</tag>
    <description>A maximum number of snapshots to be filtered by
      sst filtering service per time interval.
    </description>
  </property>
  <property>
    <name>ozone.snapshot.filtering.service.interval</name>
    <value>1m</value>
    <tag>OZONE, PERFORMANCE, OM</tag>
    <description>Time interval of the SST File filtering service from Snapshot.
    </description>
  </property>
  <property>
    <name>ozone.sst.filtering.service.timeout</name>
    <value>300000ms</value>
    <tag>OZONE, PERFORMANCE,OM</tag>
    <description>A timeout value of sst filtering service.
    </description>
  </property>

  <property>
    <name>ozone.scm.event.ContainerReport.thread.pool.size</name>
    <value>10</value>
    <tag>OZONE, SCM</tag>
    <description>Thread pool size configured to process container reports.
    </description>
  </property>

  <property>
    <name>ozone.scm.datanode.ratis.volume.free-space.min</name>
    <value>1GB</value>
    <tag>OZONE, DATANODE</tag>
    <description>Minimum amount of storage space required for each ratis
      volume on a datanode to hold a new pipeline.
      Datanodes with all its ratis volumes with space under this value
      will not be allocated a pipeline or container replica.
    </description>
  </property>
  <property>
    <name>ozone.scm.ha.ratis.storage.dir</name>
    <value></value>
    <tag>OZONE, SCM, HA, RATIS</tag>
    <description>Storage directory used by SCM to write Ratis logs.</description>
  </property>
  <property>
    <name>ozone.scm.ha.ratis.rpc.type</name>
    <value>GRPC</value>
    <tag>SCM, OZONE, HA, RATIS</tag>
    <description>Ratis supports different kinds of transports like
      netty, GRPC， Hadoop RPC etc. This picks one of those for
      this cluster.
    </description>
  </property>
  <property>
    <name>ozone.scm.ha.ratis.segment.size</name>
    <value>4MB</value>
    <tag>SCM, OZONE, HA, RATIS</tag>
    <description>The size of the raft segment used by Apache Ratis on
      SCM. (4 MB by default)
    </description>
  </property>
  <property>
    <name>ozone.scm.ha.ratis.segment.preallocated.size</name>
    <value>4MB</value>
    <tag>SCM, OZONE, HA, RATIS</tag>
    <description>The size of the buffer which is preallocated for
      raft segment used by Apache Ratis on SCM.(4 MB by default)
    </description>
  </property>
  <property>
    <name>ozone.scm.ha.ratis.log.appender.queue.byte-limit</name>
    <value>32MB</value>
    <tag>SCM, OZONE, HA, RATIS</tag>
    <description>Byte limit for Raft's Log Worker queue.</description>
  </property>
  <property>
    <name>ozone.scm.ha.ratis.log.appender.queue.num-elements</name>
    <value>1024</value>
    <tag>SCM, OZONE, HA, RATIS</tag>
    <description>Number of operation pending with Raft's Log Worker.
    </description>
  </property>
  <property>
    <name>ozone.scm.ha.ratis.log.purge.enabled</name>
    <value>false</value>
    <tag>SCM, OZONE, HA, RATIS</tag>
    <description>whether enable raft log purge.</description>
  </property>
  <property>
    <name>ozone.scm.ha.ratis.log.purge.gap</name>
    <value>1000000</value>
    <tag>SCM, OZONE, HA, RATIS</tag>
    <description>The minimum gap between log indices for Raft server to
      purge its log segments after taking snapshot.
    </description>
  </property>
  <property>
    <name>ozone.scm.ha.ratis.snapshot.threshold</name>
    <value>1000</value>
    <tag>SCM, OZONE, HA, RATIS</tag>
    <description>The threshold to trigger a Ratis taking snapshot
      operation for SCM.
    </description>
  </property>
  <property>
    <name>ozone.scm.ha.ratis.request.timeout</name>
    <value>30s</value>
    <tag>SCM, OZONE, HA, RATIS</tag>
    <description>The timeout duration for SCM's Ratis server RPC.</description>
  </property>
  <property>
    <name>ozone.scm.ha.ratis.server.retry.cache.timeout</name>
    <value>60s</value>
    <tag>SCM, OZONE, HA, RATIS</tag>
    <description>Retry Cache entry timeout for SCM's Ratis server.</description>
  </property>
  <property>
    <name>ozone.scm.ha.ratis.leader.election.timeout</name>
    <value>5s</value>
    <tag>SCM, OZONE, HA, RATIS</tag>
    <description>The minimum timeout duration for SCM ratis leader
      election. Default is 1s.</description>
  </property>
  <property>
    <name>ozone.scm.ha.ratis.server.leaderelection.pre-vote</name>
    <value>false</value>
    <tag>SCM, OZONE, HA, RATIS</tag>
    <description>Enable/disable SCM HA leader election pre-vote phase.</description>
  </property>
  <property>
    <name>ozone.scm.ha.ratis.leader.ready.wait.timeout</name>
    <value>60s</value>
    <tag>SCM, OZONE, HA, RATIS</tag>
    <description>The minimum timeout duration for waiting for
      leader readiness.</description>
  </property>
  <property>
    <name>ozone.scm.ha.ratis.leader.ready.check.interval</name>
    <value>2s</value>
    <tag>SCM, OZONE, HA, RATIS</tag>
    <description>The interval between ratis server performing
      a leader readiness check.
    </description>
  </property>
  <property>
    <name>ozone.scm.ha.ratis.server.failure.timeout.duration</name>
    <value>120s</value>
    <tag>SCM, OZONE, HA, RATIS</tag>
    <description>The timeout duration for ratis server failure
      detection, once the threshold has reached, the ratis state
      machine will be informed about the failure in the ratis ring.
    </description>
  </property>
  <property>
    <name>ozone.scm.ha.ratis.snapshot.dir</name>
    <value></value>
    <tag>SCM, OZONE, HA, RATIS</tag>
    <description>The ratis snapshot dir location.</description>
  </property>
  <property>
    <name>ozone.scm.ha.grpc.deadline.interval</name>
    <value>30m</value>
    <tag>SCM, OZONE, HA, RATIS</tag>
    <description>Deadline for SCM DB checkpoint interval.</description>
  </property>


  <property>
    <name>ozone.s3g.kerberos.keytab.file</name>
    <value>/etc/security/keytabs/s3g.keytab</value>
    <tag>OZONE, SECURITY, KERBEROS, S3GATEWAY</tag>
    <description> The keytab file used by S3Gateway daemon to login as its
      service principal. The principal name is configured with
      ozone.s3g.kerberos.principal.
    </description>
  </property>
  <property>
    <name>ozone.s3g.kerberos.principal</name>
    <value>s3g/_HOST@REALM</value>
    <tag>OZONE, SECURITY, KERBEROS, S3GATEWAY</tag>
    <description>The S3Gateway service principal.
      Ex: s3g/_HOST@REALM.COM</description>
  </property>
  <property>
    <name>hdds.container.checksum.verification.enabled</name>
    <value>true</value>
    <tag>OZONE, DATANODE</tag>
    <description> To enable/disable checksum verification of the
      containers.
    </description>
  </property>

  <property>
    <name>hadoop.http.idle_timeout.ms</name>
    <value>60000</value>
    <tag>OZONE, PERFORMANCE, S3GATEWAY</tag>
    <description>
      OM/SCM/DN/S3GATEWAY Server connection timeout in milliseconds.
    </description>
  </property>
  <property>
    <name>ozone.om.grpc.maximum.response.length</name>
    <value>134217728</value>
    <tag>OZONE, OM, S3GATEWAY</tag>
    <description>
      OM/S3GATEWAY OMRequest, OMResponse over grpc max message length (bytes).
    </description>
  </property>
  <property>
    <name>ozone.default.bucket.layout</name>
    <value/>
    <tag>OZONE, MANAGEMENT</tag>
    <description>
      Default bucket layout used by Ozone Manager during bucket creation when a client does not specify the
      bucket layout option. Supported values are OBJECT_STORE and FILE_SYSTEM_OPTIMIZED.
      OBJECT_STORE: This layout allows the bucket to behave as a pure object store and will not allow
      interoperability between S3 and FS APIs.
      FILE_SYSTEM_OPTIMIZED: This layout allows the bucket to support atomic rename/delete operations and
      also allows interoperability between S3 and FS APIs. Keys written via S3 API with a "/" delimiter
      will create intermediate directories.
    </description>
  </property>

  <property>
    <name>ozone.client.max.ec.stripe.write.retries</name>
    <value>10</value>
    <tag>CLIENT</tag>
    <description>
      When EC stripe write failed, client will request to allocate new block group and write the failed stripe into new
      block group. If the same stripe failure continued in newly acquired block group also, then it will retry by
      requesting to allocate new block group again. This configuration is used to limit these number of retries. By
      default the number of retries are 10.
    </description>
  </property>

  <property>
    <name>ozone.client.ec.grpc.retries.enabled</name>
    <value>true</value>
    <tag>CLIENT</tag>
    <description>
      To enable Grpc client retries for EC.
    </description>
  </property>

  <property>
    <name>ozone.client.ec.grpc.retries.max</name>
    <value>3</value>
    <tag>CLIENT</tag>
    <description>
      The maximum attempts GRPC client makes before failover.
    </description>
  </property>

  <property>
    <name>ozone.audit.log.debug.cmd.list.omaudit</name>
    <value></value>
    <tag>OM</tag>
    <description>
      A comma separated list of OzoneManager commands that are written to the OzoneManager audit logs only if the audit
      log level is debug. Ex: "ALLOCATE_BLOCK,ALLOCATE_KEY,COMMIT_KEY".
    </description>
  </property>

  <property>
    <name>ozone.audit.log.debug.cmd.list.scmaudit</name>
    <value></value>
    <tag>SCM</tag>
    <description>
      A comma separated list of SCM commands that are written to the SCM audit logs only if the audit
      log level is debug. Ex: "GET_VERSION,REGISTER,SEND_HEARTBEAT".
    </description>
  </property>

  <property>
    <name>ozone.audit.log.debug.cmd.list.dnaudit</name>
    <value></value>
    <tag>DN</tag>
    <description>
      A comma separated list of Datanode commands that are written to the DN audit logs only if the audit
      log level is debug. Ex: "CREATE_CONTAINER,READ_CONTAINER,UPDATE_CONTAINER".
    </description>
  </property>

  <property>
    <name>ozone.om.multitenancy.enabled</name>
    <value>false</value>
    <tag>OZONE, OM</tag>
    <description>Enable S3 Multi-Tenancy. If disabled, all S3 multi-tenancy requests are rejected.
    </description>
  </property>

  <property>
    <name>ozone.om.multitenancy.ranger.sync.interval</name>
    <value>10m</value>
    <tag>OZONE, OM</tag>
    <description>
      Determines how often the Multi-Tenancy Ranger background sync thread
      service should run. Background thread periodically checks
      Ranger policies and roles created by Multi-Tenancy feature.
      And overwrites them if obvious discrepancies are detected.
      Value should be set with a unit suffix (ns,ms,s,m,h,d)
    </description>
  </property>

  <property>
    <name>ozone.om.multitenancy.ranger.sync.timeout</name>
    <value>10s</value>
    <tag>OZONE, OM</tag>
    <description>
      The timeout for each Multi-Tenancy Ranger background sync thread run.
      If the timeout has been reached, a warning message will be logged.
    </description>
  </property>

  <property>
    <name>ozone.client.fs.default.bucket.layout</name>
    <value>FILE_SYSTEM_OPTIMIZED</value>
    <tag>OZONE, CLIENT</tag>
    <description>
      Default bucket layout value used when buckets are created using OFS.
      Supported values are LEGACY and FILE_SYSTEM_OPTIMIZED.
      FILE_SYSTEM_OPTIMIZED: This layout allows the bucket to support atomic rename/delete operations and
      also allows interoperability between S3 and FS APIs. Keys written via S3 API with a "/" delimiter
      will create intermediate directories.
    </description>
  </property>
  <property>
    <name>ozone.om.snapshot.cache.max.size</name>
    <value>10</value>
    <tag>OZONE, OM</tag>
    <description>
      Size of the OM Snapshot LRU cache.  This is the maximum number of open OM Snapshot RocksDb instances
      that will be held in memory at any time.
    </description>
  </property>

  <property>
    <name>ozone.om.container.location.cache.size</name>
    <value>100000</value>
    <tag>OZONE, OM</tag>
    <description>
      The size of the container locations cache in Ozone Manager. This cache allows Ozone Manager to populate
      block locations in key-read responses without calling SCM, thus increases Ozone Manager read performance.
    </description>
  </property>

  <property>
    <name>ozone.om.container.location.cache.ttl</name>
    <value>360m</value>
    <tag>OZONE, OM</tag>
    <description>
      The time to live for container location cache in Ozone.
    </description>
  </property>

  <property>
<<<<<<< HEAD
    <name>ozone.om.snapshot.compaction.dag.max.time.allowed</name>
    <value>30d</value>
    <tag>OZONE, OM</tag>
    <description>
      Maximum time a snapshot is allowed to be in compaction DAG before it gets pruned out by pruning daemon.
      Uses millisecond by default when no time unit is specified.
=======
    <name>ozone.fs.listing.page.size</name>
    <value>1024</value>
    <tag>OZONE, CLIENT</tag>
    <description>
      Listing page size value used by client for listing number of items on fs related sub-commands output.
      Kindly set this config value responsibly to avoid high resource usage. Maximum value restricted is 5000 for
      optimum performance.
>>>>>>> ab91e462
    </description>
  </property>

  <property>
<<<<<<< HEAD
    <name>ozone.om.snapshot.compaction.dag.prune.daemon.run.interval</name>
    <value>3600s</value>
    <tag>OZONE, OM</tag>
    <description>
      Interval at which compaction DAG pruning daemon thread is running to remove older snapshots with compaction
      history from compaction DAG. Uses millisecond by default when no time unit is specified.
=======
    <name>ozone.fs.listing.page.size.max</name>
    <value>5000</value>
    <tag>OZONE, OM</tag>
    <description>
      Maximum listing page size value enforced by server for listing items on fs related sub-commands output. Kindly set
      this config value responsibly to avoid high resource usage. Maximum value restricted is 5000 for
      optimum performance.
    </description>
  </property>

  <property>
    <name>ozone.recon.nssummary.flush.db.max.threshold</name>
    <value>150000</value>
    <tag>OZONE, RECON, PERFORMANCE</tag>
    <description>
      Maximum threshold number of entries to hold in memory for NSSummary task in hashmap before flushing to
      recon rocks DB namespaceSummaryTable
    </description>
  </property>

  <property>
    <name>ozone.fs.datastream.enabled</name>
    <value>false</value>
    <tag>OZONE, DATANODE</tag>
    <description>
      To enable/disable filesystem write via ratis streaming.
    </description>
  </property>

  <property>
    <name>ozone.recon.scm.snapshot.task.initial.delay</name>
    <value>1m</value>
    <tag>OZONE, MANAGEMENT, RECON</tag>
    <description>
      Initial delay in MINUTES by Recon to request SCM DB Snapshot.
    </description>
  </property>
  <property>
    <name>ozone.recon.scm.snapshot.task.interval.delay</name>
    <value>24h</value>
    <tag>OZONE, MANAGEMENT, RECON</tag>
    <description>
      Interval in MINUTES by Recon to request SCM DB Snapshot.
>>>>>>> ab91e462
    </description>
  </property>
</configuration><|MERGE_RESOLUTION|>--- conflicted
+++ resolved
@@ -3516,78 +3516,80 @@
   </property>
 
   <property>
-<<<<<<< HEAD
+    <name>ozone.fs.listing.page.size</name>
+    <value>1024</value>
+    <tag>OZONE, CLIENT</tag>
+    <description>
+      Listing page size value used by client for listing number of items on fs related sub-commands output.
+      Kindly set this config value responsibly to avoid high resource usage. Maximum value restricted is 5000 for
+      optimum performance.
+    </description>
+  </property>
+
+  <property>
+    <name>ozone.fs.listing.page.size.max</name>
+    <value>5000</value>
+    <tag>OZONE, OM</tag>
+    <description>
+      Maximum listing page size value enforced by server for listing items on fs related sub-commands output. Kindly set
+      this config value responsibly to avoid high resource usage. Maximum value restricted is 5000 for
+      optimum performance.
+    </description>
+  </property>
+
+  <property>
+    <name>ozone.recon.nssummary.flush.db.max.threshold</name>
+    <value>150000</value>
+    <tag>OZONE, RECON, PERFORMANCE</tag>
+    <description>
+      Maximum threshold number of entries to hold in memory for NSSummary task in hashmap before flushing to
+      recon rocks DB namespaceSummaryTable
+    </description>
+  </property>
+
+  <property>
+    <name>ozone.fs.datastream.enabled</name>
+    <value>false</value>
+    <tag>OZONE, DATANODE</tag>
+    <description>
+      To enable/disable filesystem write via ratis streaming.
+    </description>
+  </property>
+
+  <property>
+    <name>ozone.recon.scm.snapshot.task.initial.delay</name>
+    <value>1m</value>
+    <tag>OZONE, MANAGEMENT, RECON</tag>
+    <description>
+      Initial delay in MINUTES by Recon to request SCM DB Snapshot.
+    </description>
+  </property>
+
+  <property>
+    <name>ozone.recon.scm.snapshot.task.interval.delay</name>
+    <value>24h</value>
+    <tag>OZONE, MANAGEMENT, RECON</tag>
+    <description>
+      Interval in MINUTES by Recon to request SCM DB Snapshot.
+    </description>
+  </property>
+  <property>
     <name>ozone.om.snapshot.compaction.dag.max.time.allowed</name>
     <value>30d</value>
     <tag>OZONE, OM</tag>
     <description>
       Maximum time a snapshot is allowed to be in compaction DAG before it gets pruned out by pruning daemon.
       Uses millisecond by default when no time unit is specified.
-=======
-    <name>ozone.fs.listing.page.size</name>
-    <value>1024</value>
-    <tag>OZONE, CLIENT</tag>
-    <description>
-      Listing page size value used by client for listing number of items on fs related sub-commands output.
-      Kindly set this config value responsibly to avoid high resource usage. Maximum value restricted is 5000 for
-      optimum performance.
->>>>>>> ab91e462
-    </description>
-  </property>
-
-  <property>
-<<<<<<< HEAD
+    </description>
+  </property>
+
+  <property>
     <name>ozone.om.snapshot.compaction.dag.prune.daemon.run.interval</name>
     <value>3600s</value>
     <tag>OZONE, OM</tag>
     <description>
       Interval at which compaction DAG pruning daemon thread is running to remove older snapshots with compaction
       history from compaction DAG. Uses millisecond by default when no time unit is specified.
-=======
-    <name>ozone.fs.listing.page.size.max</name>
-    <value>5000</value>
-    <tag>OZONE, OM</tag>
-    <description>
-      Maximum listing page size value enforced by server for listing items on fs related sub-commands output. Kindly set
-      this config value responsibly to avoid high resource usage. Maximum value restricted is 5000 for
-      optimum performance.
-    </description>
-  </property>
-
-  <property>
-    <name>ozone.recon.nssummary.flush.db.max.threshold</name>
-    <value>150000</value>
-    <tag>OZONE, RECON, PERFORMANCE</tag>
-    <description>
-      Maximum threshold number of entries to hold in memory for NSSummary task in hashmap before flushing to
-      recon rocks DB namespaceSummaryTable
-    </description>
-  </property>
-
-  <property>
-    <name>ozone.fs.datastream.enabled</name>
-    <value>false</value>
-    <tag>OZONE, DATANODE</tag>
-    <description>
-      To enable/disable filesystem write via ratis streaming.
-    </description>
-  </property>
-
-  <property>
-    <name>ozone.recon.scm.snapshot.task.initial.delay</name>
-    <value>1m</value>
-    <tag>OZONE, MANAGEMENT, RECON</tag>
-    <description>
-      Initial delay in MINUTES by Recon to request SCM DB Snapshot.
-    </description>
-  </property>
-  <property>
-    <name>ozone.recon.scm.snapshot.task.interval.delay</name>
-    <value>24h</value>
-    <tag>OZONE, MANAGEMENT, RECON</tag>
-    <description>
-      Interval in MINUTES by Recon to request SCM DB Snapshot.
->>>>>>> ab91e462
     </description>
   </property>
 </configuration>