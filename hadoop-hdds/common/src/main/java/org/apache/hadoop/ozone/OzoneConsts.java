/*
 * Licensed to the Apache Software Foundation (ASF) under one
 * or more contributor license agreements.  See the NOTICE file
 * distributed with this work for additional information
 * regarding copyright ownership.  The ASF licenses this file
 * to you under the Apache License, Version 2.0 (the
 * "License"); you may not use this file except in compliance
 *  with the License.  You may obtain a copy of the License at
 *
 *      http://www.apache.org/licenses/LICENSE-2.0
 *
 *  Unless required by applicable law or agreed to in writing, software
 *  distributed under the License is distributed on an "AS IS" BASIS,
 *  WITHOUT WARRANTIES OR CONDITIONS OF ANY KIND, either express or implied.
 *  See the License for the specific language governing permissions and
 *  limitations under the License.
 */

package org.apache.hadoop.ozone;

import org.apache.hadoop.hdds.annotation.InterfaceAudience;
import org.apache.hadoop.security.UserGroupInformation;
import org.apache.ratis.thirdparty.io.grpc.Context;
import org.apache.ratis.thirdparty.io.grpc.Metadata;

import java.nio.charset.Charset;
import java.nio.charset.StandardCharsets;
import java.nio.file.Paths;
import java.util.regex.Pattern;

import static org.apache.ratis.thirdparty.io.grpc.Metadata.ASCII_STRING_MARSHALLER;

/**
 * Set of constants used in Ozone implementation.
 */
@InterfaceAudience.Private
public final class OzoneConsts {


  public static final String STORAGE_DIR = "scm";
  public static final String SCM_ID = "scmUuid";
  public static final String SCM_HA = "scmHA";
  public static final String CLUSTER_ID_PREFIX = "CID-";
  public static final String SCM_CERT_SERIAL_ID = "scmCertSerialId";
  public static final String PRIMARY_SCM_NODE_ID = "primaryScmNodeId";

  public static final String OZONE_SIMPLE_ROOT_USER = "root";
  public static final String OZONE_SIMPLE_HDFS_USER = "hdfs";

  public static final String STORAGE_ID = "storageID";
  public static final String DATANODE_UUID = "datanodeUuid";
  public static final String DATANODE_LAYOUT_VERSION_DIR = "dnlayoutversion";
  public static final String CLUSTER_ID = "clusterID";
  public static final String LAYOUTVERSION = "layOutVersion";
  public static final String CTIME = "ctime";
  /*
   * BucketName length is used for both buckets and volume lengths
   */
  public static final int OZONE_MIN_BUCKET_NAME_LENGTH = 3;
  public static final int OZONE_MAX_BUCKET_NAME_LENGTH = 63;

  public static final String OZONE_ACL_USER_TYPE = "user";
  public static final String OZONE_ACL_GROUP_TYPE = "group";
  public static final String OZONE_ACL_WORLD_TYPE = "world";
  public static final String OZONE_ACL_ANONYMOUS_TYPE = "anonymous";
  public static final String OZONE_ACL_IP_TYPE = "ip";

  public static final String OZONE_ACL_READ = "r";
  public static final String OZONE_ACL_WRITE = "w";
  public static final String OZONE_ACL_DELETE = "d";
  public static final String OZONE_ACL_LIST = "l";
  public static final String OZONE_ACL_ALL = "a";
  public static final String OZONE_ACL_NONE = "n";
  public static final String OZONE_ACL_CREATE = "c";
  public static final String OZONE_ACL_READ_ACL = "x";
  public static final String OZONE_ACL_WRITE_ACL = "y";


  public static final String OZONE_DATE_FORMAT =
      "EEE, dd MMM yyyy HH:mm:ss zzz";
  public static final String OZONE_TIME_ZONE = "GMT";

  public static final String OZONE_COMPONENT = "component";
  public static final String OZONE_FUNCTION  = "function";
  public static final String OZONE_RESOURCE = "resource";
  public static final String OZONE_USER = "user";
  public static final String OZONE_REQUEST = "request";

  // OM Http server endpoints
  public static final String OZONE_OM_SERVICE_LIST_HTTP_ENDPOINT =
      "/serviceList";
  public static final String OZONE_DB_CHECKPOINT_HTTP_ENDPOINT =
      "/dbCheckpoint";

  // Ozone File System scheme
  public static final String OZONE_URI_SCHEME = "o3fs";
  public static final String OZONE_OFS_URI_SCHEME = "ofs";

  public static final String OZONE_RPC_SCHEME = "o3";
  public static final String OZONE_HTTP_SCHEME = "http";
  public static final String OZONE_URI_DELIMITER = "/";
  public static final String OZONE_ROOT = OZONE_URI_DELIMITER;


  public static final String CONTAINER_EXTENSION = ".container";
  public static final String CONTAINER_META = ".meta";

  // Refer to {@link ContainerReader} for container storage layout on disk.
  public static final String CONTAINER_PREFIX  = "containers";
  public static final String CONTAINER_META_PATH = "metadata";
  public static final String CONTAINER_TEMPORARY_CHUNK_PREFIX = "tmp";
  public static final String CONTAINER_CHUNK_NAME_DELIMITER = ".";
  public static final String CONTAINER_ROOT_PREFIX = "repository";

  public static final String FILE_HASH = "SHA-256";
  public static final String MD5_HASH = "MD5";
  public static final String CHUNK_OVERWRITE = "OverWriteRequested";

  public static final int CHUNK_SIZE = 1 * 1024 * 1024; // 1 MB
  public static final long KB = 1024L;
  public static final long MB = KB * 1024L;
  public static final long GB = MB * 1024L;
  public static final long TB = GB * 1024L;

  /**
   * level DB names used by SCM and data nodes.
   */
  public static final String CONTAINER_DB_SUFFIX = "container.db";
  public static final String PIPELINE_DB_SUFFIX = "pipeline.db";
  public static final String CRL_DB_SUFFIX = "crl.db";
  public static final String DN_CONTAINER_DB = "-dn-" + CONTAINER_DB_SUFFIX;
  public static final String DN_CRL_DB = "dn-" + CRL_DB_SUFFIX;
  public static final String CRL_DB_DIRECTORY_NAME = "crl";
  public static final String OM_DB_NAME = "om.db";
  public static final String SCM_DB_NAME = "scm.db";
  public static final String OM_DB_BACKUP_PREFIX = "om.db.backup.";
  public static final String SCM_DB_BACKUP_PREFIX = "scm.db.backup.";

  public static final String STORAGE_DIR_CHUNKS = "chunks";
  public static final String OZONE_DB_CHECKPOINT_REQUEST_FLUSH =
      "flushBeforeCheckpoint";

  /**
   * Supports Bucket Versioning.
   */
  public enum Versioning {
    NOT_DEFINED, ENABLED, DISABLED;

    public static Versioning getVersioning(boolean versioning) {
      return versioning ? ENABLED : DISABLED;
    }
  }

  // Block ID prefixes used in datanode containers.
  public static final String DELETING_KEY_PREFIX = "#deleting#";

  // Metadata keys for datanode containers.
  public static final String DELETE_TRANSACTION_KEY = "#delTX";
  public static final String BLOCK_COMMIT_SEQUENCE_ID = "#BCSID";
  public static final String BLOCK_COUNT = "#BLOCKCOUNT";
  public static final String CONTAINER_BYTES_USED = "#BYTESUSED";
  public static final String PENDING_DELETE_BLOCK_COUNT =
      "#PENDINGDELETEBLOCKCOUNT";

  /**
   * OM LevelDB prefixes.
   *
   * OM DB stores metadata as KV pairs with certain prefixes,
   * prefix is used to improve the performance to get related
   * metadata.
   *
   * OM DB Schema:
   *  ----------------------------------------------------------
   *  |  KEY                                     |     VALUE   |
   *  ----------------------------------------------------------
   *  | $userName                                |  VolumeList |
   *  ----------------------------------------------------------
   *  | /#volumeName                             |  VolumeInfo |
   *  ----------------------------------------------------------
   *  | /#volumeName/#bucketName                 |  BucketInfo |
   *  ----------------------------------------------------------
   *  | /volumeName/bucketName/keyName           |  KeyInfo    |
   *  ----------------------------------------------------------
   *  | #deleting#/volumeName/bucketName/keyName |  KeyInfo    |
   *  ----------------------------------------------------------
   */

  public static final String OM_KEY_PREFIX = "/";
  public static final String OM_USER_PREFIX = "$";
  public static final String OM_S3_PREFIX = "S3:";
  public static final String OM_S3_VOLUME_PREFIX = "s3";
  public static final String OM_S3_SECRET = "S3Secret:";
  public static final String OM_PREFIX = "Prefix:";
  public static final String OM_TENANT = "Tenant:";

  /**
   *   Max chunk size limit.
   */
  public static final int OZONE_SCM_CHUNK_MAX_SIZE = 32 * 1024 * 1024;


  /**
   * Max OM Quota size of Long.MAX_VALUE.
   */
  public static final long MAX_QUOTA_IN_BYTES = Long.MAX_VALUE;

  /**
   * Quota RESET default is -1, which means quota is not set.
   */
  public static final long QUOTA_RESET = -1;
  public static final long OLD_QUOTA_DEFAULT = -2;

  /**
   * Quota Units.
   */
  public enum Units { TB, GB, MB, KB, B }

  /**
   * Max number of keys returned per list buckets operation.
   */
  public static final int MAX_LISTBUCKETS_SIZE  = 1024;

  /**
   * Max number of keys returned per list keys operation.
   */
  public static final int MAX_LISTKEYS_SIZE  = 1024;

  /**
   * Max number of volumes returned per list volumes operation.
   */
  public static final int MAX_LISTVOLUMES_SIZE = 1024;

  public static final int INVALID_PORT = -1;


  /**
   * Default SCM Datanode ID file name.
   */
  public static final String OZONE_SCM_DATANODE_ID_FILE_DEFAULT = "datanode.id";

  // The ServiceListJSONServlet context attribute where OzoneManager
  // instance gets stored.
  public static final String OM_CONTEXT_ATTRIBUTE = "ozone.om";

  public static final String SCM_CONTEXT_ATTRIBUTE = "ozone.scm";

  private OzoneConsts() {
    // Never Constructed
  }

  // YAML fields for .container files
  public static final String CONTAINER_ID = "containerID";
  public static final String CONTAINER_TYPE = "containerType";
  public static final String STATE = "state";
  public static final String METADATA = "metadata";
  public static final String MAX_SIZE = "maxSize";
  public static final String METADATA_PATH = "metadataPath";
  public static final String CHUNKS_PATH = "chunksPath";
  public static final String CONTAINER_DB_TYPE = "containerDBType";
  public static final String CHECKSUM = "checksum";
  public static final String DATA_SCAN_TIMESTAMP = "dataScanTimestamp";
  public static final String ORIGIN_PIPELINE_ID = "originPipelineId";
  public static final String ORIGIN_NODE_ID = "originNodeId";
  public static final String SCHEMA_VERSION = "schemaVersion";

  // Supported .container datanode schema versions.
  // Since containers in older schema versions are currently not reformatted to
  // newer schema versions, a datanode may have containers with a mix of schema
  // versions, requiring this property to be tracked on a per container basis.
  // V1: All data in default column family.
  public static final String SCHEMA_V1 = "1";
  // V2: Metadata, block data, and delete transactions in their own
  // column families.
  public static final String SCHEMA_V2 = "2";

  public static final String[] SCHEMA_VERSIONS =
      new String[] {SCHEMA_V1, SCHEMA_V2};

  // Supported store types.
  public static final String OZONE = "ozone";
  public static final String S3 = "s3";

  // For OM Audit usage
  public static final String VOLUME = "volume";
  public static final String BUCKET = "bucket";
  public static final String KEY = "key";
  public static final String SRC_KEY = "srcKey";
  public static final String DST_KEY = "dstKey";
  public static final String USED_BYTES = "usedBytes";
  public static final String USED_NAMESPACE = "usedNamespace";
  public static final String QUOTA_IN_BYTES = "quotaInBytes";
  public static final String QUOTA_IN_NAMESPACE = "quotaInNamespace";
  public static final String OBJECT_ID = "objectID";
  public static final String UPDATE_ID = "updateID";
  public static final String CLIENT_ID = "clientID";
  public static final String OWNER = "owner";
  public static final String ADMIN = "admin";
  public static final String USERNAME = "username";
  public static final String PREV_KEY = "prevKey";
  public static final String START_KEY = "startKey";
  public static final String MAX_KEYS = "maxKeys";
  public static final String PREFIX = "prefix";
  public static final String KEY_PREFIX = "keyPrefix";
  public static final String ACL = "acl";
  public static final String ACLS = "acls";
  public static final String USER_ACL = "userAcl";
  public static final String ADD_ACLS = "addAcls";
  public static final String REMOVE_ACLS = "removeAcls";
  public static final String MAX_NUM_OF_BUCKETS = "maxNumOfBuckets";
  public static final String TO_KEY_NAME = "toKeyName";
  public static final String STORAGE_TYPE = "storageType";
  public static final String RESOURCE_TYPE = "resourceType";
  public static final String IS_VERSION_ENABLED = "isVersionEnabled";
  public static final String CREATION_TIME = "creationTime";
  public static final String MODIFICATION_TIME = "modificationTime";
  public static final String DATA_SIZE = "dataSize";
  public static final String REPLICATION_TYPE = "replicationType";
  public static final String REPLICATION_FACTOR = "replicationFactor";
  public static final String REPLICATION_CONFIG = "replicationConfig";
  public static final String KEY_LOCATION_INFO = "keyLocationInfo";
  public static final String MULTIPART_LIST = "multipartList";
  public static final String UPLOAD_ID = "uploadID";
  public static final String PART_NUMBER_MARKER = "partNumberMarker";
  public static final String MAX_PARTS = "maxParts";
  public static final String S3_BUCKET = "s3Bucket";
  public static final String S3_GETSECRET_USER = "S3GetSecretUser";
  public static final String S3_SETSECRET_USER = "S3SetSecretUser";
  public static final String S3_REVOKESECRET_USER = "S3RevokeSecretUser";
  public static final String RENAMED_KEYS_MAP = "renamedKeysMap";
  public static final String UNRENAMED_KEYS_MAP = "unRenamedKeysMap";
  public static final String MULTIPART_UPLOAD_PART_NUMBER = "partNumber";
  public static final String MULTIPART_UPLOAD_PART_NAME = "partName";
  public static final String BUCKET_ENCRYPTION_KEY = "bucketEncryptionKey";
  public static final String DELETED_KEYS_LIST = "deletedKeysList";
  public static final String UNDELETED_KEYS_LIST = "unDeletedKeysList";
  public static final String SOURCE_VOLUME = "sourceVolume";
  public static final String SOURCE_BUCKET = "sourceBucket";
<<<<<<< HEAD
  public static final String TENANT = "tenant";
  public static final String USER_PREFIX = "userPrefix";
=======
  public static final String BUCKET_LAYOUT = "bucketLayout";
>>>>>>> e0d4007b

  // For multi-tenancy
  public static final String TENANT_NAME_USER_NAME_DELIMITER = "$";
  public static final String TENANT_NAME_ROLE_DELIMITER = "-";
  public static final String DEFAULT_TENANT_USER_POLICY_SUFFIX = "-users";
  public static final String DEFAULT_TENANT_BUCKET_POLICY_SUFFIX = "-buckets";
  public static final String DEFAULT_TENANT_POLICY_ID_SUFFIX = "-default";
  public static final String DEFAULT_TENANT_USER_GROUP_SUFFIX = "-users";

  // For OM metrics saving to a file
  public static final String OM_METRICS_FILE = "omMetrics";
  public static final String OM_METRICS_TEMP_FILE = OM_METRICS_FILE + ".tmp";

  // For Multipart upload
  public static final int OM_MULTIPART_MIN_SIZE = 5 * 1024 * 1024;

  // GRPC block token metadata header and context key
  public static final String OZONE_BLOCK_TOKEN = "blocktoken";
  public static final Context.Key<UserGroupInformation> UGI_CTX_KEY =
      Context.key("UGI");

  public static final Metadata.Key<String> OBT_METADATA_KEY =
      Metadata.Key.of(OZONE_BLOCK_TOKEN, ASCII_STRING_MARSHALLER);
  public static final Metadata.Key<String> USER_METADATA_KEY =
      Metadata.Key.of(OZONE_USER, ASCII_STRING_MARSHALLER);

  public static final String RPC_PORT = "RPC";

  // Default OMServiceID for OM Ratis servers to use as RaftGroupId
  public static final String OM_SERVICE_ID_DEFAULT = "omServiceIdDefault";
  public static final String OM_DEFAULT_NODE_ID = "om1";

  public static final String JAVA_TMP_DIR = "java.io.tmpdir";
  public static final String LOCALHOST = "localhost";


  public static final int S3_BUCKET_MIN_LENGTH = 3;
  public static final int S3_BUCKET_MAX_LENGTH = 64;

  public static final int S3_SECRET_KEY_MIN_LENGTH = 8;

  //GDPR
  public static final String GDPR_FLAG = "gdprEnabled";
  public static final String GDPR_ALGORITHM_NAME = "AES";
  public static final int GDPR_DEFAULT_RANDOM_SECRET_LENGTH = 16;
  public static final Charset GDPR_CHARSET = StandardCharsets.UTF_8;
  public static final String GDPR_LENGTH = "length";
  public static final String GDPR_SECRET = "secret";
  public static final String GDPR_ALGORITHM = "algorithm";

  /**
   * Block key name as illegal characters
   *
   * This regular expression is used to check if key name
   * contains illegal characters when creating/renaming key.
   *
   * Avoid the following characters in a key name:
   * "\", "{", "}", "^", "<", ">", "#", "|", "%", "`", "[", "]", "~", "?"
   * and Non-printable ASCII characters (128–255 decimal characters).
   * https://docs.aws.amazon.com/AmazonS3/latest/dev/UsingMetadata.html
   */
  public static final Pattern KEYNAME_ILLEGAL_CHARACTER_CHECK_REGEX  =
          Pattern.compile("^[^^{}<>^?%~#`\\[\\]\\|\\\\(\\x80-\\xff)]+$");

  public static final String FS_FILE_COPYING_TEMP_SUFFIX = "._COPYING_";

  // Transaction Info
  public static final String TRANSACTION_INFO_KEY = "#TRANSACTIONINFO";
  public static final String TRANSACTION_INFO_SPLIT_KEY = "#";

  public static final String PREPARE_MARKER_KEY = "#PREPAREDINFO";

  public static final String CONTAINER_DB_TYPE_ROCKSDB = "RocksDB";

  // SCM HA
  public static final String SCM_SERVICE_ID_DEFAULT = "scmServiceIdDefault";

  // SCM Ratis snapshot file to store the last applied index
  public static final String SCM_RATIS_SNAPSHOT_INDEX = "scmRatisSnapshotIndex";

  public static final String SCM_RATIS_SNAPSHOT_TERM = "scmRatisSnapshotTerm";
  // An on-disk transient marker file used when replacing DB with checkpoint
  public static final String DB_TRANSIENT_MARKER = "dbInconsistentMarker";

  // An on-disk marker file used to indicate that the OM is in prepare and
  // should remain prepared even after a restart.
  public static final String PREPARE_MARKER = "prepareMarker";

  // TODO : rename this to OZONE_RATIS_SNAPSHOT_DIR and use it in both
  // SCM and OM
  public static final String OM_RATIS_SNAPSHOT_DIR = "snapshot";
  public static final String SCM_RATIS_SNAPSHOT_DIR = "snapshot";

  public static final long DEFAULT_OM_UPDATE_ID = -1L;

  // SCM default service Id and node Id in non-HA where config is not defined
  // in non-HA style.
  public static final String SCM_DUMMY_NODEID = "scmNodeId";
  public static final String SCM_DUMMY_SERVICE_ID = "scmServiceId";

  // CRL Sequence Id
  public static final String CRL_SEQUENCE_ID_KEY = "CRL_SEQUENCE_ID";

  public static final String SCM_CA_PATH = "ca";
  public static final String SCM_CA_CERT_STORAGE_DIR = "scm";
  public static final String SCM_SUB_CA_PATH = "sub-ca";

  public static final String SCM_ROOT_CA_COMPONENT_NAME =
      Paths.get(SCM_CA_CERT_STORAGE_DIR, SCM_CA_PATH).toString();

  public static final String SCM_SUB_CA_PREFIX = "scm-sub@";
  public static final String SCM_ROOT_CA_PREFIX = "scm@";

  // Layout Version written into Meta Table ONLY during finalization.
  public static final String LAYOUT_VERSION_KEY = "#LAYOUTVERSION";

  // Kerberos constants
  public static final String KERBEROS_CONFIG_VALUE = "kerberos";
  public static final String HTTP_AUTH_TYPE_SUFFIX = "http.auth.type";
  public static final String OZONE_SECURITY_ENABLED_SECURE = "true";
  public static final String OZONE_HTTP_SECURITY_ENABLED_SECURE = "true";
  public static final String OZONE_HTTP_FILTER_INITIALIZERS_SECURE =
      "org.apache.hadoop.security.AuthenticationFilterInitializer";

  public static final String OZONE_OM_RANGER_ADMIN_CREATE_USER_HTTP_ENDPOINT =
      "/service/xusers/secure/users";

  // Ideally we should use /addUsersAndGroups endpoint for add user to role,
  // but it always return 405 somehow.
  // https://ranger.apache.org/apidocs/resource_RoleREST.html
  // #resource_RoleREST_addUsersAndGroups_PUT
  public static final String OZONE_OM_RANGER_ADMIN_ROLE_ADD_USER_HTTP_ENDPOINT =
      "/service/roles/roles/";

  public static final String OZONE_OM_RANGER_ADMIN_GET_USER_HTTP_ENDPOINT =
      "/service/xusers/users/?name=";

  public static final String OZONE_OM_RANGER_ADMIN_DELETE_USER_HTTP_ENDPOINT =
      "/service/xusers/secure/users/id/";

  public static final String OZONE_OM_RANGER_ADMIN_CREATE_ROLE_HTTP_ENDPOINT =
      "/service/roles/roles";

  public static final String OZONE_OM_RANGER_ADMIN_GET_ROLE_HTTP_ENDPOINT =
      "/service/roles/roles/name/";

  // TODO: Change to delete role endpoint
  public static final String OZONE_OM_RANGER_ADMIN_DELETE_GROUP_HTTP_ENDPOINT =
      "/service/xusers/secure/groups/id/";

  public static final String OZONE_OM_RANGER_ADMIN_CREATE_POLICY_HTTP_ENDPOINT =
      "/service/public/v2/api/policy";

  public static final String OZONE_OM_RANGER_ADMIN_GET_POLICY_HTTP_ENDPOINT =
      "/service/public/v2/api/policy/?policyName=";

  public static final String OZONE_OM_RANGER_ADMIN_DELETE_POLICY_HTTP_ENDPOINT =
      "/service/plugins/policies/";
}<|MERGE_RESOLUTION|>--- conflicted
+++ resolved
@@ -335,12 +335,9 @@
   public static final String UNDELETED_KEYS_LIST = "unDeletedKeysList";
   public static final String SOURCE_VOLUME = "sourceVolume";
   public static final String SOURCE_BUCKET = "sourceBucket";
-<<<<<<< HEAD
+  public static final String BUCKET_LAYOUT = "bucketLayout";
   public static final String TENANT = "tenant";
   public static final String USER_PREFIX = "userPrefix";
-=======
-  public static final String BUCKET_LAYOUT = "bucketLayout";
->>>>>>> e0d4007b
 
   // For multi-tenancy
   public static final String TENANT_NAME_USER_NAME_DELIMITER = "$";
