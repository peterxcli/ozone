/*
 * Licensed to the Apache Software Foundation (ASF) under one or more
 * contributor license agreements. See the NOTICE file distributed with
 * this work for additional information regarding copyright ownership.
 * The ASF licenses this file to You under the Apache License, Version 2.0
 * (the "License"); you may not use this file except in compliance with
 * the License. You may obtain a copy of the License at
 *
 *      http://www.apache.org/licenses/LICENSE-2.0
 *
 * Unless required by applicable law or agreed to in writing, software
 * distributed under the License is distributed on an "AS IS" BASIS,
 * WITHOUT WARRANTIES OR CONDITIONS OF ANY KIND, either express or implied.
 * See the License for the specific language governing permissions and
 * limitations under the License.
 */

package org.apache.hadoop.hdds.scm.safemode;

import static org.assertj.core.api.Assertions.assertThat;
import static org.junit.jupiter.api.Assertions.assertEquals;
import static org.junit.jupiter.api.Assertions.assertFalse;
import static org.junit.jupiter.api.Assertions.assertThrows;
import static org.junit.jupiter.api.Assertions.assertTrue;
import static org.junit.jupiter.params.provider.Arguments.arguments;
import static org.mockito.Mockito.mock;
import static org.mockito.Mockito.when;

import java.io.File;
import java.io.IOException;
import java.time.Clock;
import java.time.ZoneId;
import java.time.ZoneOffset;
import java.util.ArrayList;
import java.util.Collections;
import java.util.List;
import java.util.Map;
import java.util.Set;
import java.util.stream.Stream;
import org.apache.commons.lang3.tuple.Pair;
import org.apache.hadoop.hdds.HddsConfigKeys;
import org.apache.hadoop.hdds.client.RatisReplicationConfig;
import org.apache.hadoop.hdds.conf.OzoneConfiguration;
import org.apache.hadoop.hdds.protocol.DatanodeDetails;
import org.apache.hadoop.hdds.protocol.proto.HddsProtos;
import org.apache.hadoop.hdds.protocol.proto.HddsProtos.ReplicationFactor;
import org.apache.hadoop.hdds.protocol.proto.HddsProtos.ReplicationType;
import org.apache.hadoop.hdds.protocol.proto.StorageContainerDatanodeProtocolProtos;
import org.apache.hadoop.hdds.scm.HddsTestUtils;
import org.apache.hadoop.hdds.scm.container.ContainerInfo;
import org.apache.hadoop.hdds.scm.container.ContainerManager;
import org.apache.hadoop.hdds.scm.container.ContainerManagerImpl;
import org.apache.hadoop.hdds.scm.container.MockNodeManager;
import org.apache.hadoop.hdds.scm.container.replication.ContainerReplicaPendingOps;
import org.apache.hadoop.hdds.scm.events.SCMEvents;
import org.apache.hadoop.hdds.scm.ha.SCMContext;
import org.apache.hadoop.hdds.scm.ha.SCMHAManagerStub;
import org.apache.hadoop.hdds.scm.ha.SCMServiceManager;
import org.apache.hadoop.hdds.scm.metadata.SCMMetadataStore;
import org.apache.hadoop.hdds.scm.metadata.SCMMetadataStoreImpl;
import org.apache.hadoop.hdds.scm.node.NodeManager;
import org.apache.hadoop.hdds.scm.node.SCMNodeManager;
import org.apache.hadoop.hdds.scm.pipeline.MockRatisPipelineProvider;
import org.apache.hadoop.hdds.scm.pipeline.Pipeline;
import org.apache.hadoop.hdds.scm.pipeline.PipelineManager;
import org.apache.hadoop.hdds.scm.pipeline.PipelineManagerImpl;
import org.apache.hadoop.hdds.scm.pipeline.PipelineProvider;
import org.apache.hadoop.hdds.scm.server.SCMDatanodeHeartbeatDispatcher;
import org.apache.hadoop.hdds.scm.server.SCMDatanodeProtocolServer;
import org.apache.hadoop.hdds.server.events.EventQueue;
import org.apache.ozone.test.GenericTestUtils;
import org.junit.jupiter.api.AfterEach;
import org.junit.jupiter.api.BeforeEach;
import org.junit.jupiter.api.Test;
import org.junit.jupiter.api.Timeout;
import org.junit.jupiter.api.io.TempDir;
import org.junit.jupiter.params.ParameterizedTest;
import org.junit.jupiter.params.provider.Arguments;
import org.junit.jupiter.params.provider.CsvSource;
import org.junit.jupiter.params.provider.MethodSource;
import org.junit.jupiter.params.provider.ValueSource;

/** Test class for SCMSafeModeManager.
 */
@Timeout(300)
public class TestSCMSafeModeManager {

  private EventQueue queue;
  private SCMContext scmContext;
  private SCMServiceManager serviceManager;
  private SCMSafeModeManager scmSafeModeManager;
  private OzoneConfiguration config;
  private List<ContainerInfo> containers = Collections.emptyList();

  private SCMMetadataStore scmMetadataStore;
  @TempDir
  private File tempDir;

  @BeforeEach
  public void setUp() throws IOException {
    queue = new EventQueue();
    scmContext = SCMContext.emptyContext();
    serviceManager = new SCMServiceManager();
    config = new OzoneConfiguration();
    config.setBoolean(HddsConfigKeys.HDDS_SCM_SAFEMODE_PIPELINE_CREATION,
        false);
    config.set(HddsConfigKeys.OZONE_METADATA_DIRS, tempDir.getAbsolutePath());
    scmMetadataStore = new SCMMetadataStoreImpl(config);
  }

  @AfterEach
  public void destroyDbStore() throws Exception {
    if (scmMetadataStore.getStore() != null) {
      scmMetadataStore.getStore().close();
    }
  }

  @ParameterizedTest
  @ValueSource(ints = {0, 20})
  public void testSafeModeState(int numContainers) throws Exception {
    testSafeMode(numContainers);
  }

  private void testSafeMode(int numContainers) throws Exception {
    containers = new ArrayList<>();
    containers.addAll(HddsTestUtils.getContainerInfo(numContainers));

    // Currently, only considered containers which are not in open state.
    for (ContainerInfo container : containers) {
      container.setState(HddsProtos.LifeCycleState.CLOSED);
      container.setNumberOfKeys(10);
    }
    ContainerManager containerManager = mock(ContainerManager.class);
    when(containerManager.getContainers(ReplicationType.RATIS)).thenReturn(containers);
    scmSafeModeManager = new SCMSafeModeManager(
        config, containerManager, null, null, queue,
        serviceManager, scmContext);

    assertTrue(scmSafeModeManager.getInSafeMode());
    validateRuleStatus("DatanodeSafeModeRule", "registered datanodes 0");
    SCMDatanodeProtocolServer.NodeRegistrationContainerReport nodeRegistrationContainerReport =
        HddsTestUtils.createNodeRegistrationContainerReport(containers);
    queue.fireEvent(SCMEvents.NODE_REGISTRATION_CONT_REPORT, nodeRegistrationContainerReport);
    queue.fireEvent(SCMEvents.CONTAINER_REGISTRATION_REPORT, nodeRegistrationContainerReport);

    long cutOff = (long) Math.ceil(numContainers * config.getDouble(
        HddsConfigKeys.HDDS_SCM_SAFEMODE_THRESHOLD_PCT,
        HddsConfigKeys.HDDS_SCM_SAFEMODE_THRESHOLD_PCT_DEFAULT));

    assertEquals(cutOff, scmSafeModeManager.getSafeModeMetrics()
        .getNumContainerWithOneReplicaReportedThreshold().value());

    GenericTestUtils.waitFor(() -> !scmSafeModeManager.getInSafeMode(),
        100, 1000 * 5);

    assertEquals(cutOff, scmSafeModeManager.getSafeModeMetrics()
        .getCurrentContainersWithOneReplicaReportedCount().value());

  }

  @Test
  public void testSafeModeExitRule() throws Exception {
    containers = new ArrayList<>();
    int numContainers = 100;
    containers.addAll(HddsTestUtils.getContainerInfo(numContainers));
    // Assign open state to containers to be included in the safe mode
    // container list
    for (ContainerInfo container : containers) {
      container.setState(HddsProtos.LifeCycleState.CLOSED);
      container.setNumberOfKeys(10);
    }
    ContainerManager containerManager = mock(ContainerManager.class);
    when(containerManager.getContainers(ReplicationType.RATIS)).thenReturn(containers);
    scmSafeModeManager = new SCMSafeModeManager(
        config, containerManager, null, null, queue,
        serviceManager, scmContext);

    long cutOff = (long) Math.ceil(numContainers * config.getDouble(
        HddsConfigKeys.HDDS_SCM_SAFEMODE_THRESHOLD_PCT,
        HddsConfigKeys.HDDS_SCM_SAFEMODE_THRESHOLD_PCT_DEFAULT));

    assertEquals(cutOff, scmSafeModeManager.getSafeModeMetrics()
        .getNumContainerWithOneReplicaReportedThreshold().value());

    assertTrue(scmSafeModeManager.getInSafeMode());
    validateRuleStatus("ContainerSafeModeRule",
        "0.00% of [Ratis] Containers(0 / 100) with at least one reported");
    testContainerThreshold(containers.subList(0, 25), 0.25);
    assertEquals(25, scmSafeModeManager.getSafeModeMetrics()
        .getCurrentContainersWithOneReplicaReportedCount().value());
    assertTrue(scmSafeModeManager.getInSafeMode());
    testContainerThreshold(containers.subList(25, 50), 0.50);
    assertEquals(50, scmSafeModeManager.getSafeModeMetrics()
        .getCurrentContainersWithOneReplicaReportedCount().value());
    assertTrue(scmSafeModeManager.getInSafeMode());
    testContainerThreshold(containers.subList(50, 75), 0.75);
    assertEquals(75, scmSafeModeManager.getSafeModeMetrics()
        .getCurrentContainersWithOneReplicaReportedCount().value());
    assertTrue(scmSafeModeManager.getInSafeMode());
    testContainerThreshold(containers.subList(75, 100), 1.0);
    assertEquals(100, scmSafeModeManager.getSafeModeMetrics()
        .getCurrentContainersWithOneReplicaReportedCount().value());

    GenericTestUtils.waitFor(() -> !scmSafeModeManager.getInSafeMode(),
        100, 1000 * 5);
  }


  private OzoneConfiguration createConf(double healthyPercent,
      double oneReplicaPercent) {
    OzoneConfiguration conf = new OzoneConfiguration(config);
    conf.setBoolean(
        HddsConfigKeys.HDDS_SCM_SAFEMODE_PIPELINE_AVAILABILITY_CHECK,
        true);
    conf.setDouble(HddsConfigKeys.
        HDDS_SCM_SAFEMODE_HEALTHY_PIPELINE_THRESHOLD_PCT, healthyPercent);
    conf.setDouble(HddsConfigKeys.
        HDDS_SCM_SAFEMODE_ONE_NODE_REPORTED_PIPELINE_PCT, oneReplicaPercent);
    return conf;
  }

  @ParameterizedTest
  @CsvSource(value = {"100,0.9,false", "0.9,200,false", "0.9,0.1,true"})
  public void testHealthyPipelinePercentWithIncorrectValue(double healthyPercent,
                                                           double oneReplicaPercent,
                                                           boolean overrideScmSafeModeThresholdPct) throws Exception {
    OzoneConfiguration conf = createConf(healthyPercent, oneReplicaPercent);
    if (overrideScmSafeModeThresholdPct) {
      conf.setDouble(HddsConfigKeys.HDDS_SCM_SAFEMODE_THRESHOLD_PCT, -1.0);
    }
    MockNodeManager mockNodeManager = new MockNodeManager(true, 10);
    PipelineManager pipelineManager = PipelineManagerImpl.newPipelineManager(
        conf,
        SCMHAManagerStub.getInstance(true),
        mockNodeManager,
        scmMetadataStore.getPipelineTable(),
        queue,
        scmContext,
        serviceManager,
        Clock.system(ZoneOffset.UTC));
    ContainerManager containerManager = mock(ContainerManager.class);
    when(containerManager.getContainers(ReplicationType.RATIS)).thenReturn(containers);
    IllegalArgumentException exception = assertThrows(IllegalArgumentException.class,
        () -> new SCMSafeModeManager(conf, containerManager,
            pipelineManager, mockNodeManager, queue, serviceManager, scmContext));
    assertThat(exception).hasMessageEndingWith("value should be >= 0.0 and <= 1.0");
  }

  private static Stream<Arguments> testCaseForSafeModeExitRuleWithPipelineAvailabilityCheck() {
    return Stream.of(
        Arguments.of(100, 30, 8, 0.90, 1),
        Arguments.of(100, 90, 22, 0.10, 0.9),
        Arguments.of(100, 30, 8, 0, 0.9),
        Arguments.of(100, 90, 22, 0, 0),
        Arguments.of(100, 90, 22, 0, 0.5)
    );
  }

  @ParameterizedTest
  @MethodSource("testCaseForSafeModeExitRuleWithPipelineAvailabilityCheck")
  public void testSafeModeExitRuleWithPipelineAvailabilityCheck(
      int containerCount, int nodeCount, int pipelineCount,
      double healthyPipelinePercent, double oneReplicaPercent)
      throws Exception {

    OzoneConfiguration conf = createConf(healthyPipelinePercent,
        oneReplicaPercent);

    containers = new ArrayList<>();
    containers.addAll(HddsTestUtils.getContainerInfo(containerCount));

    MockNodeManager mockNodeManager = new MockNodeManager(true, nodeCount);
    PipelineManagerImpl pipelineManager =
        PipelineManagerImpl.newPipelineManager(
            conf,
            SCMHAManagerStub.getInstance(true),
            mockNodeManager,
            scmMetadataStore.getPipelineTable(),
            queue,
            scmContext,
            serviceManager,
            Clock.system(ZoneOffset.UTC));
    PipelineProvider<RatisReplicationConfig> mockRatisProvider =
        new MockRatisPipelineProvider(mockNodeManager,
            pipelineManager.getStateManager(), config);
    pipelineManager.setPipelineProvider(HddsProtos.ReplicationType.RATIS,
        mockRatisProvider);
    pipelineManager.getBackgroundPipelineCreator().stop();
    pipelineManager.getBackgroundPipelineScrubber().stop();

    for (int i = 0; i < pipelineCount; i++) {
      // Create pipeline
      Pipeline pipeline = pipelineManager.createPipeline(
          RatisReplicationConfig.getInstance(
              ReplicationFactor.THREE));

      pipelineManager.openPipeline(pipeline.getId());
      // Mark pipeline healthy
      pipeline = pipelineManager.getPipeline(pipeline.getId());
      MockRatisPipelineProvider.markPipelineHealthy(pipeline);
    }

    for (ContainerInfo container : containers) {
      container.setState(HddsProtos.LifeCycleState.CLOSED);
    }

    ContainerManager containerManager = mock(ContainerManager.class);
    when(containerManager.getContainers(ReplicationType.RATIS)).thenReturn(containers);

    scmSafeModeManager = new SCMSafeModeManager(
        conf, containerManager, pipelineManager, mockNodeManager, queue,
        serviceManager, scmContext);

    assertTrue(scmSafeModeManager.getInSafeMode());
    if (healthyPipelinePercent > 0) {
      validateRuleStatus("HealthyPipelineSafeModeRule",
          "healthy Ratis/THREE pipelines");
    }
    validateRuleStatus("OneReplicaPipelineSafeModeRule",
        "reported Ratis/THREE pipelines with at least one datanode");

    testContainerThreshold(containers, 1.0);

    List<Pipeline> pipelines = pipelineManager.getPipelines();

    int healthyPipelineThresholdCount =
        scmSafeModeManager.getHealthyPipelineSafeModeRule()
            .getHealthyPipelineThresholdCount();
    int oneReplicaThresholdCount =
        scmSafeModeManager.getOneReplicaPipelineSafeModeRule()
            .getThresholdCount();

    assertEquals(healthyPipelineThresholdCount,
        scmSafeModeManager.getSafeModeMetrics()
            .getNumHealthyPipelinesThreshold().value());

    assertEquals(oneReplicaThresholdCount,
        scmSafeModeManager.getSafeModeMetrics()
            .getNumPipelinesWithAtleastOneReplicaReportedThreshold().value());

    // Because even if no pipelines are there, and threshold we set to zero,
    // we shall a get an event when datanode is registered. In that case,
    // validate will return true, and add this to validatedRules.
    if (Math.max(healthyPipelinePercent, oneReplicaThresholdCount) == 0) {
      firePipelineEvent(pipelineManager, pipelines.get(0));
    }

    for (int i = 0; i < Math.max(healthyPipelineThresholdCount,
        Math.min(oneReplicaThresholdCount, pipelines.size())); i++) {
      firePipelineEvent(pipelineManager, pipelines.get(i));

      if (i < healthyPipelineThresholdCount) {
        checkHealthy(i + 1);
        assertEquals(i + 1,
            scmSafeModeManager.getSafeModeMetrics()
                .getCurrentHealthyPipelinesCount().value());
      }

      if (i < oneReplicaThresholdCount) {
        checkOpen(i + 1);
        assertEquals(i + 1,
            scmSafeModeManager.getSafeModeMetrics()
                .getCurrentPipelinesWithAtleastOneReplicaCount().value());
      }
    }

    assertEquals(healthyPipelineThresholdCount,
        scmSafeModeManager.getSafeModeMetrics()
            .getCurrentHealthyPipelinesCount().value());

    assertEquals(oneReplicaThresholdCount,
        scmSafeModeManager.getSafeModeMetrics()
            .getCurrentPipelinesWithAtleastOneReplicaCount().value());


    GenericTestUtils.waitFor(() -> !scmSafeModeManager.getInSafeMode(),
        100, 1000 * 5);
  }

  /**
   * @param safeModeRule verify that this rule is not satisfied
   * @param stringToMatch string to match in the rule status.
   */
  private void validateRuleStatus(String safeModeRule, String stringToMatch) {
    Set<Map.Entry<String, Pair<Boolean, String>>> ruleStatuses =
        scmSafeModeManager.getRuleStatus().entrySet();
    for (Map.Entry<String, Pair<Boolean, String>> entry : ruleStatuses) {
      if (entry.getKey().equals(safeModeRule)) {
        Pair<Boolean, String> value = entry.getValue();
        assertEquals(false, value.getLeft());
        assertThat(value.getRight()).contains(stringToMatch);
      }
    }
  }

  private void checkHealthy(int expectedCount) throws Exception {
    GenericTestUtils.waitFor(() -> scmSafeModeManager
            .getHealthyPipelineSafeModeRule()
            .getCurrentHealthyPipelineCount() == expectedCount,
        100,  5000);
  }

  private void checkOpen(int expectedCount) throws Exception {
    GenericTestUtils.waitFor(() -> scmSafeModeManager
            .getOneReplicaPipelineSafeModeRule()
            .getCurrentReportedPipelineCount() == expectedCount,
        1000,  5000);
  }

  private void firePipelineEvent(PipelineManager pipelineManager,
      Pipeline pipeline) throws Exception {
    pipelineManager.openPipeline(pipeline.getId());
    queue.fireEvent(SCMEvents.OPEN_PIPELINE,
        pipelineManager.getPipeline(pipeline.getId()));

    for (DatanodeDetails dn : pipeline.getNodes()) {
      List<StorageContainerDatanodeProtocolProtos.
              PipelineReport> reports = new ArrayList<>();
      HddsProtos.PipelineID pipelineID = pipeline.getId().getProtobuf();
      reports.add(StorageContainerDatanodeProtocolProtos
              .PipelineReport.newBuilder()
              .setPipelineID(pipelineID)
              .setIsLeader(true)
              .setBytesWritten(0)
              .build());
      StorageContainerDatanodeProtocolProtos
              .PipelineReportsProto.Builder pipelineReportsProto =
              StorageContainerDatanodeProtocolProtos
                      .PipelineReportsProto.newBuilder();
      pipelineReportsProto.addAllPipelineReport(reports);
      queue.fireEvent(SCMEvents.PIPELINE_REPORT, new
              SCMDatanodeHeartbeatDispatcher
                      .PipelineReportFromDatanode(dn,
              pipelineReportsProto.build()));
    }
  }


  @Test
  public void testDisableSafeMode() {
    OzoneConfiguration conf = new OzoneConfiguration(config);
    conf.setBoolean(HddsConfigKeys.HDDS_SCM_SAFEMODE_ENABLED, false);
    PipelineManager pipelineManager = mock(PipelineManager.class);
    ContainerManager containerManager = mock(ContainerManager.class);
<<<<<<< HEAD
    when(containerManager.getContainers(ReplicationType.RATIS)).thenReturn(containers);
=======
    NodeManager nodeManager = mock(SCMNodeManager.class);
    when(containerManager.getContainers()).thenReturn(containers);
>>>>>>> bf205400
    scmSafeModeManager = new SCMSafeModeManager(
        conf, containerManager, pipelineManager, nodeManager, queue,
        serviceManager, scmContext);
    assertFalse(scmSafeModeManager.getInSafeMode());
  }

  @ParameterizedTest
  @ValueSource(ints = {0, 3, 5})
  public void testSafeModeDataNodeExitRule(int numberOfDns) throws Exception {
    containers = new ArrayList<>();
    testSafeModeDataNodes(numberOfDns);
  }

  /**
   * Check that containers in Allocated state are not considered while
   * computing percentage of containers with at least 1 reported replica in
   * safe mode exit rule.
   */
  @Test
  public void testContainerSafeModeRule() throws Exception {
    containers = new ArrayList<>();
    // Add 100 containers to the list of containers in SCM
    containers.addAll(HddsTestUtils.getContainerInfo(25 * 4));
    // Assign CLOSED state to first 25 containers and OPEN state to rest
    // of the containers. Set container key count = 10 in each container.
    for (ContainerInfo container : containers.subList(0, 25)) {
      container.setState(HddsProtos.LifeCycleState.CLOSED);
      container.setNumberOfKeys(10);
    }
    for (ContainerInfo container : containers.subList(25, 100)) {
      container.setState(HddsProtos.LifeCycleState.OPEN);
      container.setNumberOfKeys(10);
    }

    // Set the last 5 closed containers to be empty
    for (ContainerInfo container : containers.subList(20, 25)) {
      container.setNumberOfKeys(0);
    }

    ContainerManager containerManager = mock(ContainerManager.class);
    when(containerManager.getContainers(ReplicationType.RATIS)).thenReturn(containers);

    scmSafeModeManager = new SCMSafeModeManager(
        config, containerManager, null, null, queue, serviceManager, scmContext);

    assertTrue(scmSafeModeManager.getInSafeMode());

    // When 10 CLOSED containers are reported by DNs, the computed container
    // threshold should be 10/20 as there are only 20 CLOSED NON-EMPTY
    // containers.
    // Containers in OPEN state should not contribute towards list of
    // containers while calculating container threshold in SCMSafeNodeManager
    testContainerThreshold(containers.subList(0, 10), 0.5);
    assertTrue(scmSafeModeManager.getInSafeMode());

    // When remaining 10 CLOSED NON-EMPTY containers are reported by DNs,
    // the container threshold should be (10+10)/20.
    testContainerThreshold(containers.subList(10, 25), 1.0);

    GenericTestUtils.waitFor(() -> !scmSafeModeManager.getInSafeMode(),
        100, 1000 * 5);
  }

  // We simulate common EC types: EC-2-2-1024K, EC-3-2-1024K, EC-6-3-1024K.
  static Stream<Arguments> processECDataParityCombination() {
    Stream<Arguments> args = Stream.of(arguments(2, 2),
        arguments(3, 2), arguments(6, 3));
    return args;
  }

  @ParameterizedTest
  @MethodSource("processECDataParityCombination")
  public void testContainerSafeModeRuleEC(int data, int parity) throws Exception {
    containers = new ArrayList<>();

    // We generate 100 EC Containers.
    containers.addAll(HddsTestUtils.getECContainerInfo(25 * 4, data, parity));

    // Prepare the data for the container.
    // We have prepared 25 containers in the CLOSED state and 75 containers in the OPEN state.
    // Out of the 25 containers, only 20 containers have a NumberOfKeys greater than 0.
    for (ContainerInfo container : containers.subList(0, 25)) {
      container.setState(HddsProtos.LifeCycleState.CLOSED);
      container.setNumberOfKeys(10);
    }

    for (ContainerInfo container : containers.subList(25, 100)) {
      container.setState(HddsProtos.LifeCycleState.OPEN);
      container.setNumberOfKeys(10);
    }

    // Set the last 5 closed containers to be empty
    for (ContainerInfo container : containers.subList(20, 25)) {
      container.setNumberOfKeys(0);
    }

    for (ContainerInfo container : containers) {
      scmMetadataStore.getContainerTable().put(container.containerID(), container);
    }

    // Declare SCMSafeModeManager and confirm entry into Safe Mode.
    EventQueue eventQueue = new EventQueue();
    MockNodeManager nodeManager = new MockNodeManager(true, 0);
    PipelineManager pipelineManager = PipelineManagerImpl.newPipelineManager(
        config,
        SCMHAManagerStub.getInstance(true),
        nodeManager,
        scmMetadataStore.getPipelineTable(),
        eventQueue,
        scmContext,
        serviceManager,
        Clock.system(ZoneOffset.UTC));

    ContainerManager containerManager = new ContainerManagerImpl(config,
        SCMHAManagerStub.getInstance(true), null, pipelineManager,
        scmMetadataStore.getContainerTable(),
        new ContainerReplicaPendingOps(Clock.system(ZoneId.systemDefault())));

    scmSafeModeManager = new SCMSafeModeManager(
        config, containerManager, pipelineManager, nodeManager, queue,
        serviceManager, scmContext);
    assertTrue(scmSafeModeManager.getInSafeMode());

    // Only 20 containers are involved in the calculation,
    // so when 10 containers complete registration, our threshold is 50%.
    testECContainerThreshold(containers.subList(0, 10), 0.5, data);
    assertTrue(scmSafeModeManager.getInSafeMode());

    // When the registration of the remaining containers is completed,
    // the threshold will reach 100%.
    testECContainerThreshold(containers.subList(10, 20), 1.0, data);

    ECContainerSafeModeRule ecContainerSafeModeRule =
        scmSafeModeManager.getECContainerSafeModeRule();
    assertTrue(ecContainerSafeModeRule.validate());

    RatisContainerSafeModeRule ratisContainerSafeModeRule =
        scmSafeModeManager.getRatisContainerSafeModeRule();
    assertTrue(ratisContainerSafeModeRule.validate());
  }

  private void testSafeModeDataNodes(int numOfDns) throws Exception {
    OzoneConfiguration conf = new OzoneConfiguration(config);
    conf.setInt(HddsConfigKeys.HDDS_SCM_SAFEMODE_MIN_DATANODE, numOfDns);
    ContainerManager containerManager = mock(ContainerManager.class);
    when(containerManager.getContainers(ReplicationType.RATIS)).thenReturn(containers);
    scmSafeModeManager = new SCMSafeModeManager(
        conf, containerManager, null, null, queue,
        serviceManager, scmContext);

    // Assert SCM is in Safe mode.
    assertTrue(scmSafeModeManager.getInSafeMode());

    // Register all DataNodes except last one and assert SCM is in safe mode.
    for (int i = 0; i < numOfDns - 1; i++) {
      SCMDatanodeProtocolServer.NodeRegistrationContainerReport nodeRegistrationContainerReport =
          HddsTestUtils.createNodeRegistrationContainerReport(containers);
      queue.fireEvent(SCMEvents.NODE_REGISTRATION_CONT_REPORT, nodeRegistrationContainerReport);
      queue.fireEvent(SCMEvents.CONTAINER_REGISTRATION_REPORT, nodeRegistrationContainerReport);
      assertTrue(scmSafeModeManager.getInSafeMode());
      assertEquals(1, scmSafeModeManager.getCurrentContainerThreshold());
    }

    if (numOfDns == 0) {
      GenericTestUtils.waitFor(() -> scmSafeModeManager.getInSafeMode(),
          10, 1000 * 10);
      return;
    }
    // Register last DataNode and check that SCM is out of Safe mode.
    queue.fireEvent(SCMEvents.NODE_REGISTRATION_CONT_REPORT,
        HddsTestUtils.createNodeRegistrationContainerReport(containers));
    GenericTestUtils.waitFor(() -> !scmSafeModeManager.getInSafeMode(),
        10, 1000 * 10);
  }

  private void testContainerThreshold(List<ContainerInfo> dnContainers,
      double expectedThreshold)
      throws Exception {
    SCMDatanodeProtocolServer.NodeRegistrationContainerReport nodeRegistrationContainerReport =
        HddsTestUtils.createNodeRegistrationContainerReport(dnContainers);
    queue.fireEvent(SCMEvents.NODE_REGISTRATION_CONT_REPORT,
        nodeRegistrationContainerReport);
    queue.fireEvent(SCMEvents.CONTAINER_REGISTRATION_REPORT,
        nodeRegistrationContainerReport);
    GenericTestUtils.waitFor(() -> {
      double threshold = scmSafeModeManager.getCurrentContainerThreshold();
      return threshold == expectedThreshold;
    }, 100, 2000 * 9);
  }

  /**
   * Test ECContainer reaching SafeMode threshold.
   *
   * @param dnContainers
   * The list of containers that need to reach the threshold.
   * @param expectedThreshold
   * The expected threshold.
   * @param dataBlockNum
   * The number of data blocks. For EC-3-2-1024K,
   * we need 3 registration requests to ensure the EC Container is confirmed.
   * For EC-6-3-1024K, we need 6 registration requests to ensure the EC Container is confirmed.
   * @throws Exception The thrown exception message.
   */
  private void testECContainerThreshold(List<ContainerInfo> dnContainers,
      double expectedThreshold, int dataBlockNum) throws Exception {

    // Step1. We need to ensure the number of confirmed EC data blocks
    // based on the quantity of dataBlockNum.
    for (int i = 0; i < dataBlockNum; i++) {
      SCMDatanodeProtocolServer.NodeRegistrationContainerReport nodeRegistrationContainerReport =
          HddsTestUtils.createNodeRegistrationContainerReport(dnContainers);
      queue.fireEvent(SCMEvents.NODE_REGISTRATION_CONT_REPORT,
          nodeRegistrationContainerReport);
      queue.fireEvent(SCMEvents.CONTAINER_REGISTRATION_REPORT,
          nodeRegistrationContainerReport);
    }

    // Step2. Wait for the threshold to be reached.
    GenericTestUtils.waitFor(() -> {
      double threshold = scmSafeModeManager.getCurrentECContainerThreshold();
      return threshold == expectedThreshold;
    }, 100, 2000 * 9);
  }

  @Test
  public void testSafeModePipelineExitRule() throws Exception {
    containers = new ArrayList<>();
    containers.addAll(HddsTestUtils.getContainerInfo(25 * 4));
    try {
      MockNodeManager nodeManager = new MockNodeManager(true, 3);
      // enable pipeline check
      config.setBoolean(
          HddsConfigKeys.HDDS_SCM_SAFEMODE_PIPELINE_AVAILABILITY_CHECK, true);

      PipelineManagerImpl pipelineManager =
          PipelineManagerImpl.newPipelineManager(
              config,
              SCMHAManagerStub.getInstance(true),
              nodeManager,
              scmMetadataStore.getPipelineTable(),
              queue,
              scmContext,
              serviceManager,
              Clock.system(ZoneOffset.UTC));

      PipelineProvider<RatisReplicationConfig> mockRatisProvider =
          new MockRatisPipelineProvider(nodeManager,
              pipelineManager.getStateManager(), config);
      pipelineManager.setPipelineProvider(HddsProtos.ReplicationType.RATIS,
          mockRatisProvider);

      Pipeline pipeline = pipelineManager.createPipeline(
          RatisReplicationConfig.getInstance(
              ReplicationFactor.THREE));

      pipeline = pipelineManager.getPipeline(pipeline.getId());
      MockRatisPipelineProvider.markPipelineHealthy(pipeline);
      ContainerManager containerManager = mock(ContainerManager.class);
      when(containerManager.getContainers(ReplicationType.RATIS)).thenReturn(containers);

      scmSafeModeManager = new SCMSafeModeManager(
          config, containerManager, pipelineManager, nodeManager, queue,
          serviceManager, scmContext);

      SCMDatanodeProtocolServer.NodeRegistrationContainerReport nodeRegistrationContainerReport =
          HddsTestUtils.createNodeRegistrationContainerReport(containers);
      queue.fireEvent(SCMEvents.NODE_REGISTRATION_CONT_REPORT, nodeRegistrationContainerReport);
      queue.fireEvent(SCMEvents.CONTAINER_REGISTRATION_REPORT, nodeRegistrationContainerReport);

      assertTrue(scmSafeModeManager.getInSafeMode());

      firePipelineEvent(pipelineManager, pipeline);

      GenericTestUtils.waitFor(() -> !scmSafeModeManager.getInSafeMode(),
          100, 1000 * 10);
      pipelineManager.close();
    } finally {
      config.setBoolean(
          HddsConfigKeys.HDDS_SCM_SAFEMODE_PIPELINE_AVAILABILITY_CHECK,
          false);
    }
  }

  @Test
  public void testPipelinesNotCreatedUntilPreCheckPasses() throws Exception {
    int numOfDns = 5;
    // enable pipeline check
    config.setBoolean(
        HddsConfigKeys.HDDS_SCM_SAFEMODE_PIPELINE_AVAILABILITY_CHECK, true);
    config.setInt(HddsConfigKeys.HDDS_SCM_SAFEMODE_MIN_DATANODE, numOfDns);
    config.setBoolean(HddsConfigKeys.HDDS_SCM_SAFEMODE_PIPELINE_CREATION,
        true);

    MockNodeManager nodeManager = new MockNodeManager(true, numOfDns);

    PipelineManagerImpl pipelineManager =
        PipelineManagerImpl.newPipelineManager(
            config,
            SCMHAManagerStub.getInstance(true),
            nodeManager,
            scmMetadataStore.getPipelineTable(),
            queue,
            scmContext,
            serviceManager,
            Clock.system(ZoneOffset.UTC));

    PipelineProvider<RatisReplicationConfig> mockRatisProvider =
        new MockRatisPipelineProvider(nodeManager,
            pipelineManager.getStateManager(), config);
    pipelineManager.setPipelineProvider(HddsProtos.ReplicationType.RATIS,
        mockRatisProvider);

    ContainerManager containerManager = mock(ContainerManager.class);
    when(containerManager.getContainers(ReplicationType.RATIS)).thenReturn(containers);

    scmSafeModeManager = new SCMSafeModeManager(
        config, containerManager, pipelineManager, nodeManager, queue,
        serviceManager, scmContext);

    // Assert SCM is in Safe mode.
    assertTrue(scmSafeModeManager.getInSafeMode());

    // stop background pipeline creator as we manually create
    // pipeline below
    pipelineManager.getBackgroundPipelineCreator().stop();

    // Register all DataNodes except last one and assert SCM is in safe mode.
    for (int i = 0; i < numOfDns - 1; i++) {
      SCMDatanodeProtocolServer.NodeRegistrationContainerReport nodeRegistrationContainerReport =
          HddsTestUtils.createNodeRegistrationContainerReport(containers);
      queue.fireEvent(SCMEvents.NODE_REGISTRATION_CONT_REPORT, nodeRegistrationContainerReport);
      queue.fireEvent(SCMEvents.CONTAINER_REGISTRATION_REPORT, nodeRegistrationContainerReport);
      assertTrue(scmSafeModeManager.getInSafeMode());
      assertFalse(scmSafeModeManager.getPreCheckComplete());
    }
    queue.processAll(5000);

    // Register last DataNode and check that the SafeModeEvent gets fired, but
    // SafeMode is still enabled with preCheck completed.
    queue.fireEvent(SCMEvents.NODE_REGISTRATION_CONT_REPORT,
        HddsTestUtils.createNodeRegistrationContainerReport(containers));
    queue.processAll(5000);

    assertTrue(scmSafeModeManager.getPreCheckComplete());
    assertTrue(scmSafeModeManager.getInSafeMode());

    Pipeline pipeline = pipelineManager.createPipeline(
        RatisReplicationConfig.getInstance(ReplicationFactor.THREE));

    // Mark pipeline healthy
    pipeline = pipelineManager.getPipeline(pipeline.getId());
    MockRatisPipelineProvider.markPipelineHealthy(pipeline);

    firePipelineEvent(pipelineManager, pipeline);

    queue.processAll(5000);
    assertTrue(scmSafeModeManager.getPreCheckComplete());
    assertFalse(scmSafeModeManager.getInSafeMode());
  }
}<|MERGE_RESOLUTION|>--- conflicted
+++ resolved
@@ -442,12 +442,8 @@
     conf.setBoolean(HddsConfigKeys.HDDS_SCM_SAFEMODE_ENABLED, false);
     PipelineManager pipelineManager = mock(PipelineManager.class);
     ContainerManager containerManager = mock(ContainerManager.class);
-<<<<<<< HEAD
     when(containerManager.getContainers(ReplicationType.RATIS)).thenReturn(containers);
-=======
     NodeManager nodeManager = mock(SCMNodeManager.class);
-    when(containerManager.getContainers()).thenReturn(containers);
->>>>>>> bf205400
     scmSafeModeManager = new SCMSafeModeManager(
         conf, containerManager, pipelineManager, nodeManager, queue,
         serviceManager, scmContext);
