--- conflicted
+++ resolved
@@ -687,12 +687,6 @@
     pipelineManager.setPipelineProvider(HddsProtos.ReplicationType.RATIS,
         mockRatisProvider);
 
-<<<<<<< HEAD
-      pipeline = pipelineManager.getPipeline(pipeline.getId());
-      MockRatisPipelineProvider.markPipelineHealthy(pipeline);
-      ContainerManager containerManager = mock(ContainerManager.class);
-      when(containerManager.getContainers(ReplicationType.RATIS)).thenReturn(containers);
-=======
     Pipeline pipeline = pipelineManager.createPipeline(
         RatisReplicationConfig.getInstance(
             ReplicationFactor.THREE));
@@ -700,8 +694,7 @@
     pipeline = pipelineManager.getPipeline(pipeline.getId());
     MockRatisPipelineProvider.markPipelineHealthy(pipeline);
     ContainerManager containerManager = mock(ContainerManager.class);
-    when(containerManager.getContainers()).thenReturn(containers);
->>>>>>> 5733c555
+    when(containerManager.getContainers(ReplicationType.RATIS)).thenReturn(containers);
 
     scmSafeModeManager = new SCMSafeModeManager(
           config, containerManager, pipelineManager, nodeManager, queue,
