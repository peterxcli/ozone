--- conflicted
+++ resolved
@@ -266,14 +266,9 @@
    *
    * @param container ContainerInfo
    */
-<<<<<<< HEAD
   private void processContainer(ContainerInfo container) {
     final ContainerID id = container.containerID();
     lockManager.lock(id);
-=======
-  private void processContainer(ContainerID id) {
-    lockManager.writeLock(id);
->>>>>>> 09579756
     try {
       final Set<ContainerReplica> replicas = containerManager
           .getContainerReplicas(container.containerID());
