# Licensed to the Apache Software Foundation (ASF) under one or more
# contributor license agreements.  See the NOTICE file distributed with
# this work for additional information regarding copyright ownership.
# The ASF licenses this file to You under the Apache License, Version 2.0
# (the "License"); you may not use this file except in compliance with
# the License.  You may obtain a copy of the License at
#
#     http://www.apache.org/licenses/LICENSE-2.0
#
# Unless required by applicable law or agreed to in writing, software
# distributed under the License is distributed on an "AS IS" BASIS,
# WITHOUT WARRANTIES OR CONDITIONS OF ANY KIND, either express or implied.
# See the License for the specific language governing permissions and
# limitations under the License.

# This workflow can be called by other workflows to build Ratis.
#
# Inputs:
# - Ratis repo
# - the commit to build
# Outputs:
# - various version numbers that need to be provided to the Ozone build process.
# - Ratis repository is uploaded as an artifact named `ratis-jars`
#
# See `intermittent-test-check.yml` as an example use of this workflow.

name: build-ratis
on:
  workflow_call:
    inputs:
      repo:
        description: Ratis repository
        default: apache/ratis
        required: true
        type: string
      ref:
        description: Ratis ref (branch, tag or commit SHA)
        default: master
        required: true
        type: string
    outputs:
      ratis-version:
        description: "Ratis Version"
        value: ${{ jobs.ratis.outputs.ratis-version }}
      thirdparty-version:
        description: "Ratis Third-Party Version"
        value: ${{ jobs.ratis.outputs.thirdparty-version }}
      grpc-version:
        description: "gRPC Version"
        value: ${{ jobs.ratis-thirdparty.outputs.grpc-version }}
      netty-version:
        description: "Netty Version"
        value: ${{ jobs.ratis-thirdparty.outputs.netty-version }}
      protobuf-version:
        description: "Protobuf Version"
        value: ${{ jobs.ratis-thirdparty.outputs.protobuf-version }}
env:
  MAVEN_OPTS: -Dhttp.keepAlive=false -Dmaven.wagon.http.pool=false -Dmaven.wagon.http.retryHandler.class=standard -Dmaven.wagon.http.retryHandler.count=3
jobs:
  ratis:
    runs-on: ubuntu-20.04
    timeout-minutes: 60
    outputs:
      ratis-version: ${{ steps.versions.outputs.ratis }}
      thirdparty-version: ${{ steps.versions.outputs.thirdparty }}
    steps:
      - name: Checkout project
        uses: actions/checkout@v4
        with:
          repository: ${{ inputs.repo }}
          ref: ${{ inputs.ref }}
      - name: Cache for maven dependencies
        uses: actions/cache@v4
        with:
          path: |
            ~/.m2/repository
            !~/.m2/repository/org/apache/ratis
          key: ratis-dependencies-${{ hashFiles('**/pom.xml') }}
      - name: Setup java
        uses: actions/setup-java@v4
        with:
          distribution: 'temurin'
          java-version: 8
      - name: Get component versions
        id: versions
        run: |
          thirdparty_version="$(mvn help:evaluate -N -q -DforceStdout -Dscan=false -Dexpression=ratis.thirdparty.version)"
          echo "thirdparty=${thirdparty_version}" >> $GITHUB_OUTPUT

          ratis_sha=$(git rev-parse --short HEAD)
          ratis_version="$(mvn help:evaluate -N -q -DforceStdout -Dscan=false -Dexpression=project.version | sed -e "s/-SNAPSHOT/-${ratis_sha}-SNAPSHOT/")"
          echo "ratis=${ratis_version}" >> $GITHUB_OUTPUT
      - name: Run a full build
        run: |
<<<<<<< HEAD
          mvn versions:set -DnewVersion=${{ steps.versions.outputs.ratis }} -Dscan=false
=======
          mvn -B --no-transfer-progress -Dscan=false versions:set -DnewVersion=${{ steps.versions.outputs.ratis }}
>>>>>>> 3e70cf41
          dev-support/checks/build.sh
      - name: Store Maven repo for tests
        uses: actions/upload-artifact@v4
        with:
          name: ratis-jars
          path: |
            ~/.m2/repository/org/apache/ratis
          retention-days: 1
  ratis-thirdparty:
    runs-on: ubuntu-20.04
    needs:
      - ratis
    timeout-minutes: 30
    outputs:
      grpc-version: ${{ steps.versions.outputs.grpc }}
      netty-version: ${{ steps.versions.outputs.netty }}
      protobuf-version: ${{ steps.versions.outputs.protobuf }}
    steps:
      - name: Checkout project
        uses: actions/checkout@v4
        with:
          repository: apache/ratis-thirdparty
          ref: ${{ needs.ratis.outputs.thirdparty-version }}
      - name: Get component versions
        id: versions
        run: |
          echo "grpc=$(mvn help:evaluate -N -q -DforceStdout -Dscan=false -Dexpression=shaded.grpc.version)" >> $GITHUB_OUTPUT
          echo "netty=$(mvn help:evaluate -N -q -DforceStdout -Dscan=false -Dexpression=shaded.netty.version)" >> $GITHUB_OUTPUT
          echo "protobuf=$(mvn help:evaluate -N -q -DforceStdout -Dscan=false -Dexpression=shaded.protobuf.version)" >> $GITHUB_OUTPUT
  debug:
    runs-on: ubuntu-20.04
    needs:
      - ratis
      - ratis-thirdparty
    steps:
      - name: Print versions
        run: |
          echo ${{ needs.ratis.outputs.ratis-version }}
          echo ${{ needs.ratis.outputs.thirdparty-version }}
          echo ${{ needs.ratis-thirdparty.outputs.grpc-version }}
          echo ${{ needs.ratis-thirdparty.outputs.netty-version }}
          echo ${{ needs.ratis-thirdparty.outputs.protobuf-version }}<|MERGE_RESOLUTION|>--- conflicted
+++ resolved
@@ -92,11 +92,7 @@
           echo "ratis=${ratis_version}" >> $GITHUB_OUTPUT
       - name: Run a full build
         run: |
-<<<<<<< HEAD
-          mvn versions:set -DnewVersion=${{ steps.versions.outputs.ratis }} -Dscan=false
-=======
           mvn -B --no-transfer-progress -Dscan=false versions:set -DnewVersion=${{ steps.versions.outputs.ratis }}
->>>>>>> 3e70cf41
           dev-support/checks/build.sh
       - name: Store Maven repo for tests
         uses: actions/upload-artifact@v4
